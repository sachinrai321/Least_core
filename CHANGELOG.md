# Changelog

## Unreleased

<<<<<<< HEAD
- Refactoring of influence functions and removal of torch wrappers
  [PR #278](https://github.com/appliedAI-Initiative/pyDVL/pull/278)
=======
- Stopping criteria: fixed problem with `StandardError` and enable proper composition
  of index convergence statuses. Fixed a bug with `n_jobs` in
  `truncated_montecarlo_shapley`.
  [PR #300](https://github.com/appliedAI-Initiative/pyDVL/pull/300)
- Shuffling code around to allow for simpler user imports, some cleanup and
  documentation fixes.
  [PR #284](https://github.com/appliedAI-Initiative/pyDVL/pull/284)
>>>>>>> 4ffa63ad
- **Bug fix**: Warn instead of raising an error when `n_iterations`
  is less than the size of the dataset in Monte Carlo Least Core
  [PR #281](https://github.com/appliedAI-Initiative/pyDVL/pull/281)

## 0.5.0 - 💥 Fixes, nicer interfaces and... more breaking changes 😒

- Fixed parallel and antithetic Owen sampling for Shapley values. Simplified
  and extended tests.
  [PR #267](https://github.com/appliedAI-Initiative/pyDVL/pull/267)
- Added `Scorer` class for a cleaner interface. Fixed minor bugs around
  Group-Testing Shapley, added more tests and switched to cvxpy for the solver.
  [PR #264](https://github.com/appliedAI-Initiative/pyDVL/pull/264)
- Generalised stopping criteria for valuation algorithms. Improved classes
  `ValuationResult` and `Status` with more operations. Some minor issues fixed.
  [PR #252](https://github.com/appliedAI-Initiative/pyDVL/pull/250)
- Fixed a bug whereby `compute_shapley_values` would only spawn one process when
  using `n_jobs=-1` and Monte Carlo methods.
  [PR #270](https://github.com/appliedAI-Initiative/pyDVL/pull/270)
- Bugfix in `RayParallelBackend`: wrong semantics for `kwargs`.
  [PR #268](https://github.com/appliedAI-Initiative/pyDVL/pull/268)
- Splitting of problem preparation and solution in Least-Core computation.
  Umbrella function for LC methods.
  [PR #257](https://github.com/appliedAI-Initiative/pyDVL/pull/257) 
- Operations on `ValuationResult` and `Status` and some cleanup
  [PR #248](https://github.com/appliedAI-Initiative/pyDVL/pull/248)
- **Bug fix and minor improvements**: Fixes bug in TMCS with remote Ray cluster,
  raises an error for dummy sequential parallel backend with TMCS, clones model
  inside `Utility` before fitting by default, with flag `clone_before_fit` 
  to disable it, catches all warnings in `Utility` when `show_warnings` is 
  `False`. Adds Miner and Gloves toy games utilities
  [PR #247](https://github.com/appliedAI-Initiative/pyDVL/pull/247)

## 0.4.0 - 🏭💥 New algorithms and more breaking changes

- GH action to mark issues as stale
  [PR #201](https://github.com/appliedAI-Initiative/pyDVL/pull/201)
- Disabled caching of Utility values as well as repeated evaluations by default
  [PR #211](https://github.com/appliedAI-Initiative/pyDVL/pull/211)
- Test and officially support Python version 3.9 and 3.10 
  [PR #208](https://github.com/appliedAI-Initiative/pyDVL/pull/208)
- **Breaking change:** Introduces a class ValuationResult to gather and inspect
  results from all valuation algorithms
  [PR #214](https://github.com/appliedAI-Initiative/pyDVL/pull/214)
- Fixes bug in Influence calculation with multidimensional input and adds new
  example notebook
  [PR #195](https://github.com/appliedAI-Initiative/pyDVL/pull/195)
- **Breaking change**: Passes the input to `MapReduceJob` at initialization,
  removes `chunkify_inputs` argument from `MapReduceJob`, removes `n_runs`
  argument from `MapReduceJob`, calls the parallel backend's `put()` method for
  each generated chunk in `_chunkify()`, renames ParallelConfig's `num_workers`
  attribute to `n_local_workers`, fixes a bug in `MapReduceJob`'s chunkification
  when `n_runs` >= `n_jobs`, and defines a sequential parallel backend to run
  all jobs in the current thread
  [PR #232](https://github.com/appliedAI-Initiative/pyDVL/pull/232)
- **New method**: Implements exact and monte carlo Least Core for data valuation,
  adds `from_arrays()` class method to the `Dataset` and `GroupedDataset`
  classes, adds `extra_values` argument to `ValuationResult`, adds
  `compute_removal_score()` and `compute_random_removal_score()` helper functions
  [PR #237](https://github.com/appliedAI-Initiative/pyDVL/pull/237)
- **New method**: Group Testing Shapley for valuation, from _Jia et al. 2019_
  [PR #240](https://github.com/appliedAI-Initiative/pyDVL/pull/240)
- Fixes bug in ray initialization in `RayParallelBackend` class
  [PR #239](https://github.com/appliedAI-Initiative/pyDVL/pull/239)
- Implements "Egalitarian Least Core", adds [cvxpy](https://www.cvxpy.org/) as a
  dependency and uses it instead of scipy as optimizer
  [PR #243](https://github.com/appliedAI-Initiative/pyDVL/pull/243)

## 0.3.0 - 💥 Breaking changes

- Simplified and fixed powerset sampling and testing
  [PR #181](https://github.com/appliedAI-Initiative/pyDVL/pull/181)
- Simplified and fixed publishing to PyPI from CI
  [PR #183](https://github.com/appliedAI-Initiative/pyDVL/pull/183)
- Fixed bug in release script and updated contributing docs.
  [PR #184](https://github.com/appliedAI-Initiative/pyDVL/pull/184)
- Added Pull Request template
  [PR #185](https://github.com/appliedAI-Initiative/pyDVL/pull/185)
- Modified Pull Request template to automatically link PR to issue
  [PR ##186](https://github.com/appliedAI-Initiative/pyDVL/pull/186)
- First implementation of Owen Sampling, squashed scores, better testing
  [PR #194](https://github.com/appliedAI-Initiative/pyDVL/pull/194)
- Improved documentation on caching, Shapley, caveats of values, bibtex
  [PR #194](https://github.com/appliedAI-Initiative/pyDVL/pull/194)
- **Breaking change:** Rearranging of modules to accommodate for new methods
  [PR #194](https://github.com/appliedAI-Initiative/pyDVL/pull/194)


## 0.2.0 - 📚 Better docs

Mostly API documentation and notebooks, plus some bugfixes.

### Added

In [PR #161](https://github.com/appliedAI-Initiative/pyDVL/pull/161):
- Support for $$ math in sphinx docs.
- Usage of sphinx extension for external links (introducing new directives like
  `:gh:`, `:issue:` and `:tfl:` to construct standardised links to external
  resources).
- Only update auto-generated documentation files if there are changes. Some
  minor additions to `update_docs.py`.
- Parallelization of exact combinatorial Shapley.
- Integrated KNN shapley into the main interface `compute_shapley_values`.

### Changed

In [PR #161](https://github.com/appliedAI-Initiative/pyDVL/pull/161):
- Improved main docs and Shapley notebooks. Added or fixed many docstrings,
  readme and documentation for contributors. Typos, grammar and style in code,
  documentation and notebooks.
- Internal renaming and rearranging in the parallelization and caching modules.

### Fixed

- Bug in random matrix generation
  [PR #161](https://github.com/appliedAI-Initiative/pyDVL/pull/161).
- Bugs in MapReduceJob's `_chunkify` and `_backpressure` methods
  [PR #176](https://github.com/appliedAI-Initiative/pyDVL/pull/176).


## 0.1.0 - 🎉 first release

This is very first release of pyDVL.

It contains:

- Data Valuation Methods:

  - Leave-One-Out
  - Influence Functions
  - Shapley:
    - Exact Permutation and Combinatorial
    - Montecarlo Permutation and Combinatorial
    - Truncated Montecarlo Permutation
- Caching of results with Memcached
- Parallelization of computations with Ray
- Documentation
- Notebooks containing examples of different use cases<|MERGE_RESOLUTION|>--- conflicted
+++ resolved
@@ -2,10 +2,8 @@
 
 ## Unreleased
 
-<<<<<<< HEAD
 - Refactoring of influence functions and removal of torch wrappers
   [PR #278](https://github.com/appliedAI-Initiative/pyDVL/pull/278)
-=======
 - Stopping criteria: fixed problem with `StandardError` and enable proper composition
   of index convergence statuses. Fixed a bug with `n_jobs` in
   `truncated_montecarlo_shapley`.
@@ -13,7 +11,6 @@
 - Shuffling code around to allow for simpler user imports, some cleanup and
   documentation fixes.
   [PR #284](https://github.com/appliedAI-Initiative/pyDVL/pull/284)
->>>>>>> 4ffa63ad
 - **Bug fix**: Warn instead of raising an error when `n_iterations`
   is less than the size of the dataset in Monte Carlo Least Core
   [PR #281](https://github.com/appliedAI-Initiative/pyDVL/pull/281)
