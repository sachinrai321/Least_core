--- conflicted
+++ resolved
@@ -2,14 +2,11 @@
 
 ## Unreleased
 
-<<<<<<< HEAD
 - Refactoring of influence functions and removal of torch wrappers
   [PR #278](https://github.com/appliedAI-Initiative/pyDVL/pull/278)
-=======
 - **Bug fix**: Warn instead of raising an error when `n_iterations`
   is less than the size of the dataset in Monte Carlo Least Core
   [PR #281](https://github.com/appliedAI-Initiative/pyDVL/pull/281)
->>>>>>> b9b762a2
 
 ## 0.5.0 - 💥 Fixes, nicer interfaces and... more breaking changes 😒
 
