# Changelog

## Unreleased

<<<<<<< HEAD
- Implemented exact games in Castro et al. 2009 and 2017
  [PR #...](https://github.com/appliedAI-Initiative/pyDVL/pull/...)
=======
- Create new `RayExecutor` class based on the concurrent.futures API,
  use the new class to fix an issue with Truncated Monte Carlo Shapley
  (TMCS) starting too many processes and dying, plus other small changes
  [PR #329](https://github.com/appliedAI-Initiative/pyDVL/pull/329)
>>>>>>> 1a31abaa
- Fix creation of GroupedDataset objects using the `from_arrays`
  and `from_sklearn` class methods 
  [PR #324](https://github.com/appliedAI-Initiative/pyDVL/pull/334)
- Fix release job not triggering on CI when a new tag is pushed
  [PR #331](https://github.com/appliedAI-Initiative/pyDVL/pull/331)
- Added alias `ApproShapley` from Castro et al. 2009 for permutation Shapley
  [PR #332](https://github.com/appliedAI-Initiative/pyDVL/pull/332)


## 0.6.0 - 🆕 New algorithms, cleanup and bug fixes 🏗

- Fixes in `ValuationResult`: bugs around data names, semantics of
  `empty()`, new method `zeros()` and normalised random values
  [PR #327](https://github.com/appliedAI-Initiative/pyDVL/pull/327)
- **New method**: Implements generalised semi-values for data valuation,
  including Data Banzhaf and Beta Shapley, with configurable sampling strategies
  [PR #319](https://github.com/appliedAI-Initiative/pyDVL/pull/319)
- Adds kwargs parameter to `from_array` and `from_sklearn` Dataset and
  GroupedDataset class methods
  [PR #316](https://github.com/appliedAI-Initiative/pyDVL/pull/316)
- PEP-561 conformance: added `py.typed`
  [PR #307](https://github.com/appliedAI-Initiative/pyDVL/pull/307)
- Removed default non-negativity constraint on least core subsidy
  and added instead a `non_negative_subsidy` boolean flag.
  Renamed `options` to `solver_options` and pass it as dict.
  Change default least-core solver to SCS with 10000 max_iters.
  [PR #304](https://github.com/appliedAI-Initiative/pyDVL/pull/304)
- Cleanup: removed unnecessary decorator `@unpackable`
  [PR #233](https://github.com/appliedAI-Initiative/pyDVL/pull/233)
- Stopping criteria: fixed problem with `StandardError` and enable proper
  composition of index convergence statuses. Fixed a bug with `n_jobs` in
  `truncated_montecarlo_shapley`.
  [PR #300](https://github.com/appliedAI-Initiative/pyDVL/pull/300) and
  [PR #305](https://github.com/appliedAI-Initiative/pyDVL/pull/305)
- Shuffling code around to allow for simpler user imports, some cleanup and
  documentation fixes.
  [PR #284](https://github.com/appliedAI-Initiative/pyDVL/pull/284)
- **Bug fix**: Warn instead of raising an error when `n_iterations`
  is less than the size of the dataset in Monte Carlo Least Core
  [PR #281](https://github.com/appliedAI-Initiative/pyDVL/pull/281)

## 0.5.0 - 💥 Fixes, nicer interfaces and... more breaking changes 😒

- Fixed parallel and antithetic Owen sampling for Shapley values. Simplified
  and extended tests.
  [PR #267](https://github.com/appliedAI-Initiative/pyDVL/pull/267)
- Added `Scorer` class for a cleaner interface. Fixed minor bugs around
  Group-Testing Shapley, added more tests and switched to cvxpy for the solver.
  [PR #264](https://github.com/appliedAI-Initiative/pyDVL/pull/264)
- Generalised stopping criteria for valuation algorithms. Improved classes
  `ValuationResult` and `Status` with more operations. Some minor issues fixed.
  [PR #252](https://github.com/appliedAI-Initiative/pyDVL/pull/250)
- Fixed a bug whereby `compute_shapley_values` would only spawn one process when
  using `n_jobs=-1` and Monte Carlo methods.
  [PR #270](https://github.com/appliedAI-Initiative/pyDVL/pull/270)
- Bugfix in `RayParallelBackend`: wrong semantics for `kwargs`.
  [PR #268](https://github.com/appliedAI-Initiative/pyDVL/pull/268)
- Splitting of problem preparation and solution in Least-Core computation.
  Umbrella function for LC methods.
  [PR #257](https://github.com/appliedAI-Initiative/pyDVL/pull/257) 
- Operations on `ValuationResult` and `Status` and some cleanup
  [PR #248](https://github.com/appliedAI-Initiative/pyDVL/pull/248)
- **Bug fix and minor improvements**: Fixes bug in TMCS with remote Ray cluster,
  raises an error for dummy sequential parallel backend with TMCS, clones model
  inside `Utility` before fitting by default, with flag `clone_before_fit` 
  to disable it, catches all warnings in `Utility` when `show_warnings` is 
  `False`. Adds Miner and Gloves toy games utilities
  [PR #247](https://github.com/appliedAI-Initiative/pyDVL/pull/247)

## 0.4.0 - 🏭💥 New algorithms and more breaking changes

- GH action to mark issues as stale
  [PR #201](https://github.com/appliedAI-Initiative/pyDVL/pull/201)
- Disabled caching of Utility values as well as repeated evaluations by default
  [PR #211](https://github.com/appliedAI-Initiative/pyDVL/pull/211)
- Test and officially support Python version 3.9 and 3.10 
  [PR #208](https://github.com/appliedAI-Initiative/pyDVL/pull/208)
- **Breaking change:** Introduces a class ValuationResult to gather and inspect
  results from all valuation algorithms
  [PR #214](https://github.com/appliedAI-Initiative/pyDVL/pull/214)
- Fixes bug in Influence calculation with multidimensional input and adds new
  example notebook
  [PR #195](https://github.com/appliedAI-Initiative/pyDVL/pull/195)
- **Breaking change**: Passes the input to `MapReduceJob` at initialization,
  removes `chunkify_inputs` argument from `MapReduceJob`, removes `n_runs`
  argument from `MapReduceJob`, calls the parallel backend's `put()` method for
  each generated chunk in `_chunkify()`, renames ParallelConfig's `num_workers`
  attribute to `n_local_workers`, fixes a bug in `MapReduceJob`'s chunkification
  when `n_runs` >= `n_jobs`, and defines a sequential parallel backend to run
  all jobs in the current thread
  [PR #232](https://github.com/appliedAI-Initiative/pyDVL/pull/232)
- **New method**: Implements exact and monte carlo Least Core for data valuation,
  adds `from_arrays()` class method to the `Dataset` and `GroupedDataset`
  classes, adds `extra_values` argument to `ValuationResult`, adds
  `compute_removal_score()` and `compute_random_removal_score()` helper functions
  [PR #237](https://github.com/appliedAI-Initiative/pyDVL/pull/237)
- **New method**: Group Testing Shapley for valuation, from _Jia et al. 2019_
  [PR #240](https://github.com/appliedAI-Initiative/pyDVL/pull/240)
- Fixes bug in ray initialization in `RayParallelBackend` class
  [PR #239](https://github.com/appliedAI-Initiative/pyDVL/pull/239)
- Implements "Egalitarian Least Core", adds [cvxpy](https://www.cvxpy.org/) as a
  dependency and uses it instead of scipy as optimizer
  [PR #243](https://github.com/appliedAI-Initiative/pyDVL/pull/243)

## 0.3.0 - 💥 Breaking changes

- Simplified and fixed powerset sampling and testing
  [PR #181](https://github.com/appliedAI-Initiative/pyDVL/pull/181)
- Simplified and fixed publishing to PyPI from CI
  [PR #183](https://github.com/appliedAI-Initiative/pyDVL/pull/183)
- Fixed bug in release script and updated contributing docs.
  [PR #184](https://github.com/appliedAI-Initiative/pyDVL/pull/184)
- Added Pull Request template
  [PR #185](https://github.com/appliedAI-Initiative/pyDVL/pull/185)
- Modified Pull Request template to automatically link PR to issue
  [PR ##186](https://github.com/appliedAI-Initiative/pyDVL/pull/186)
- First implementation of Owen Sampling, squashed scores, better testing
  [PR #194](https://github.com/appliedAI-Initiative/pyDVL/pull/194)
- Improved documentation on caching, Shapley, caveats of values, bibtex
  [PR #194](https://github.com/appliedAI-Initiative/pyDVL/pull/194)
- **Breaking change:** Rearranging of modules to accommodate for new methods
  [PR #194](https://github.com/appliedAI-Initiative/pyDVL/pull/194)


## 0.2.0 - 📚 Better docs

Mostly API documentation and notebooks, plus some bugfixes.

### Added

In [PR #161](https://github.com/appliedAI-Initiative/pyDVL/pull/161):
- Support for $$ math in sphinx docs.
- Usage of sphinx extension for external links (introducing new directives like
  `:gh:`, `:issue:` and `:tfl:` to construct standardised links to external
  resources).
- Only update auto-generated documentation files if there are changes. Some
  minor additions to `update_docs.py`.
- Parallelization of exact combinatorial Shapley.
- Integrated KNN shapley into the main interface `compute_shapley_values`.

### Changed

In [PR #161](https://github.com/appliedAI-Initiative/pyDVL/pull/161):
- Improved main docs and Shapley notebooks. Added or fixed many docstrings,
  readme and documentation for contributors. Typos, grammar and style in code,
  documentation and notebooks.
- Internal renaming and rearranging in the parallelization and caching modules.

### Fixed

- Bug in random matrix generation
  [PR #161](https://github.com/appliedAI-Initiative/pyDVL/pull/161).
- Bugs in MapReduceJob's `_chunkify` and `_backpressure` methods
  [PR #176](https://github.com/appliedAI-Initiative/pyDVL/pull/176).


## 0.1.0 - 🎉 first release

This is very first release of pyDVL.

It contains:

- Data Valuation Methods:

  - Leave-One-Out
  - Influence Functions
  - Shapley:
    - Exact Permutation and Combinatorial
    - Montecarlo Permutation and Combinatorial
    - Truncated Montecarlo Permutation
- Caching of results with Memcached
- Parallelization of computations with Ray
- Documentation
- Notebooks containing examples of different use cases<|MERGE_RESOLUTION|>--- conflicted
+++ resolved
@@ -2,15 +2,12 @@
 
 ## Unreleased
 
-<<<<<<< HEAD
 - Implemented exact games in Castro et al. 2009 and 2017
-  [PR #...](https://github.com/appliedAI-Initiative/pyDVL/pull/...)
-=======
+  [PR #341](https://github.com/appliedAI-Initiative/pyDVL/pull/341)
 - Create new `RayExecutor` class based on the concurrent.futures API,
   use the new class to fix an issue with Truncated Monte Carlo Shapley
   (TMCS) starting too many processes and dying, plus other small changes
   [PR #329](https://github.com/appliedAI-Initiative/pyDVL/pull/329)
->>>>>>> 1a31abaa
 - Fix creation of GroupedDataset objects using the `from_arrays`
   and `from_sklearn` class methods 
   [PR #324](https://github.com/appliedAI-Initiative/pyDVL/pull/334)
