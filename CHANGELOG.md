# Changelog

## Unreleased

### Fixed

<<<<<<< HEAD
- Missing move to device of `preconditioner` in `CgInfluence` implementation
  [PR #572](https://github.com/aai-institute/pyDVL/pull/572)
=======
- Fixed missing move of tensors to model device in `EkfacInfluence` 
  implementation [PR #570](https://github.com/aai-institute/pyDVL/pull/570)

### Added

- Add a device fixture for `pytest`, which depending on the availability and 
  user input (`pytest --with-cuda`) resolves to cuda device
  [PR #574](https://github.com/aai-institute/pyDVL/pull/574)
>>>>>>> efa56e3f

## 0.9.1 - Bug fixes, logging improvement

### Fixed

- `FutureWarning` for `ParallelConfig` constantly raised without actually 
  instantiating the object
  [PR #562](https://github.com/aai-institute/pyDVL/pull/562)

## 0.9.0 - 🆕 New methods, better docs and bugfixes 📚🐞

### Added

- New method `MSR Banzhaf` with accompanying notebook, and new stopping
  criterion `RankCorrelation`
  [PR #520](https://github.com/aai-institute/pyDVL/pull/520)
- New method: `NystroemSketchInfluence`
  [PR #504](https://github.com/aai-institute/pyDVL/pull/504)
- New preconditioned block variant of conjugate gradient
  [PR #507](https://github.com/aai-institute/pyDVL/pull/507)
- Improvements to documentation: fixes, links, text, example gallery, LFS and
  more [PR #532](https://github.com/aai-institute/pyDVL/pull/532), 
  [PR #543](https://github.com/aai-institute/pyDVL/pull/543)
- Glossary of data valuation and influence terms in the documentation
  [PR #537](https://github.com/aai-institute/pyDVL/pull/537
- Documentation about writing notes for new features, changes or deprecations
  [PR #557](https://github.com/aai-institute/pyDVL/pull/557)

### Fixed

- Bug in `LissaInfluence`, when not using CPU device
  [PR #495](https://github.com/aai-institute/pyDVL/pull/495)
- Memory issue with `CgInfluence` and `ArnoldiInfluence`
  [PR #498](https://github.com/aai-institute/pyDVL/pull/498)
- Raising specific error message with install instruction, when trying to load 
  `pydvl.utils.cache.memcached` without `pymemcache` installed.
  If `pymemcache` is available, all symbols from `pydvl.utils.cache.memcached` 
  are available through `pydvl.utils.cache`
  [PR #509](https://github.com/aai-institute/pyDVL/pull/509)  

### Changed

- Add property `model_dtype` to instances of type `TorchInfluenceFunctionModel`
- Bump versions of CI actions to avoid warnings
  [PR #502](https://github.com/aai-institute/pyDVL/pull/502)
- Add Python Version 3.11 to supported versions
  [PR #510](https://github.com/aai-institute/pyDVL/pull/510)
- Documentation improvements and cleanup
  [PR #521](https://github.com/aai-institute/pyDVL/pull/521),
  [PR #522](https://github.com/aai-institute/pyDVL/pull/522)
- Simplified parallel backend configuration
  [PR #549](https://github.com/mkdocstrings/mkdocstrings/issues/615)

## 0.8.1 - 🆕 🏗  New method and notebook, Games with exact shapley values, bug fixes and cleanup

### Added

- Implement new method: `EkfacInfluence`
  [PR #451](https://github.com/aai-institute/pyDVL/issues/451)
- New notebook to showcase ekfac for LLMs
  [PR #483](https://github.com/aai-institute/pyDVL/pull/483)
- Implemented exact games in Castro et al. 2009 and 2017
  [PR #341](https://github.com/appliedAI-Initiative/pyDVL/pull/341)

### Fixed

- Bug in using `DaskInfluenceCalcualator` with `TorchnumpyConverter`
  for single dimensional arrays 
  [PR #485](https://github.com/aai-institute/pyDVL/pull/485)
- Fix implementations of `to` methods of `TorchInfluenceFunctionModel` 
  implementations [PR #487](https://github.com/aai-institute/pyDVL/pull/487)
- Fixed bug with checking for converged values in semivalues
  [PR #341](https://github.com/appliedAI-Initiative/pyDVL/pull/341)

### Changed

- Add applications of data valuation section, display examples more prominently,
  make all sections visible in table of contents, use mkdocs material cards
  in the home page [PR #492](https://github.com/aai-institute/pyDVL/pull/492)

## 0.8.0 - 🆕 New interfaces, scaling computation, bug fixes and improvements 🎁

### Added

- New cache backends: InMemoryCacheBackend and DiskCacheBackend
  [PR #458](https://github.com/aai-institute/pyDVL/pull/458)
- New influence function interface `InfluenceFunctionModel`
- Data parallel computation with `DaskInfluenceCalculator`
  [PR #26](https://github.com/aai-institute/pyDVL/issues/26)
- Sequential batch-wise computation and write to disk with 
  `SequentialInfluenceCalculator` 
  [PR #377](https://github.com/aai-institute/pyDVL/issues/377)
- Adapt notebooks to new influence abstractions
  [PR #430](https://github.com/aai-institute/pyDVL/issues/430)

### Changed

- Refactor and simplify caching implementation 
  [PR #458](https://github.com/aai-institute/pyDVL/pull/458)
- Simplify display of computation progress
  [PR #466](https://github.com/aai-institute/pyDVL/pull/466)
- Improve readme and explain better the examples
  [PR #465](https://github.com/aai-institute/pyDVL/pull/465)
- Simplify and improve tests, add CodeCov code coverage
  [PR #429](https://github.com/aai-institute/pyDVL/pull/429)
- **Breaking Changes**
  - Removed `compute_influences` and all related code.
    Replaced by new `InfluenceFunctionModel` interface. Removed modules:
    - influence.general
    - influence.inversion
    - influence.twice_differentiable
    - influence.torch.torch_differentiable

### Fixed
- Import bug in README [PR #457](https://github.com/aai-institute/pyDVL/issues/457)

## 0.7.1 - 🆕 New methods, bug fixes and improvements for local tests 🐞🧪

### Added

- New method: Class-wise Shapley values
  [PR #338](https://github.com/aai-institute/pyDVL/pull/338)
- New method: Data-OOB by @BastienZim 
  [PR #426](https://github.com/aai-institute/pyDVL/pull/426), 
  [PR $431](https://github.com/aai-institute/pyDVL/pull/431)
- Added `AntitheticPermutationSampler`
  [PR #439](https://github.com/aai-institute/pyDVL/pull/439)
- Faster semi-value computation with per-index check of stopping criteria (optional)
  [PR #437](https://github.com/aai-institute/pyDVL/pull/437)

### Fixed

- Fix initialization of `data_names` in `ValuationResult.zeros()`
  [PR #443](https://github.com/aai-institute/pyDVL/pull/443)

### Changed

- No longer using docker within tests to start a memcached server
  [PR #444](https://github.com/aai-institute/pyDVL/pull/444)
- Using pytest-xdist for faster local tests
  [PR #440](https://github.com/aai-institute/pyDVL/pull/440)
- Improvements and fixes to notebooks
  [PR #436](https://github.com/aai-institute/pyDVL/pull/436)
- Refactoring of parallel module. Old imports will stop working in v0.9.0
  [PR #421](https://github.com/aai-institute/pyDVL/pull/421)

## 0.7.0 - 📚🆕 Documentation and IF overhaul, new methods and bug fixes 💥🐞

This is our first β release! We have worked hard to deliver improvements across
the board, with a focus on documentation and usability. We have also reworked
the internals of the `influence` module, improved parallelism and handling of
randomness.

### Added

- Implemented solving the Hessian equation via spectral low-rank approximation
  [PR #365](https://github.com/aai-institute/pyDVL/pull/365)
- Enabled parallel computation for Leave-One-Out values
  [PR #406](https://github.com/aai-institute/pyDVL/pull/406)
- Added more abbreviations to documentation
  [PR #415](https://github.com/aai-institute/pyDVL/pull/415)
- Added seed to functions from `pydvl.utils.numeric`, `pydvl.value.shapley` and
  `pydvl.value.semivalues`. Introduced new type `Seed` and conversion function 
  `ensure_seed_sequence`.
  [PR #396](https://github.com/aai-institute/pyDVL/pull/396)
- Added `batch_size` parameter to `compute_banzhaf_semivalues`,
  `compute_beta_shapley_semivalues`, `compute_shapley_semivalues` and
  `compute_generic_semivalues`.
  [PR #428](https://github.com/aai-institute/pyDVL/pull/428)
- Added classwise Shapley as proposed by (Schoch et al. 2021)
  [https://arxiv.org/abs/2211.06800]
  [PR #338](https://github.com/aai-institute/pyDVL/pull/338)

### Changed

- Replaced sphinx with mkdocs for documentation. Major overhaul of documentation
  [PR #352](https://github.com/aai-institute/pyDVL/pull/352)
- Made ray an optional dependency, relying on joblib as default parallel backend
  [PR #408](https://github.com/aai-institute/pyDVL/pull/408)
- Decoupled `ray.init` from `ParallelConfig` 
  [PR #373](https://github.com/aai-institute/pyDVL/pull/383)
- **Breaking Changes**
  - Signature change: return information about Hessian inversion from
    `compute_influence_factors`
    [PR #375](https://github.com/aai-institute/pyDVL/pull/376)
  - Major changes to IF interface and functionality. Foundation for a framework
    abstraction for IF computation.
    [PR #278](https://github.com/aai-institute/pyDVL/pull/278)
    [PR #394](https://github.com/aai-institute/pyDVL/pull/394)
  - Renamed `semivalues` to `compute_generic_semivalues`
    [PR #413](https://github.com/aai-institute/pyDVL/pull/413)
  - New `joblib` backend as default instead of ray. Simplify MapReduceJob.
    [PR #355](https://github.com/aai-institute/pyDVL/pull/355)
  - Bump torch dependency for influence package to 2.0
    [PR #365](https://github.com/aai-institute/pyDVL/pull/365)

### Fixed

- Fixes to parallel computation of generic semi-values: properly handle all
  samplers and stopping criteria, irrespective of parallel backend.
  [PR #372](https://github.com/aai-institute/pyDVL/pull/372)
- Optimises memory usage in IF calculation
  [PR #375](https://github.com/aai-institute/pyDVL/pull/376)
- Fix adding valuation results with overlapping indices and different lengths
  [PR #370](https://github.com/aai-institute/pyDVL/pull/370)
- Fixed bugs in conjugate gradient and `linear_solve`
  [PR #358](https://github.com/aai-institute/pyDVL/pull/358)
- Fix installation of dev requirements for Python3.10
  [PR #382](https://github.com/aai-institute/pyDVL/pull/382)
- Improvements to IF documentation
  [PR #371](https://github.com/aai-institute/pyDVL/pull/371)

## 0.6.1 - 🏗 Bug fixes and small improvements

- Fix parsing keyword arguments of `compute_semivalues` dispatch function
  [PR #333](https://github.com/aai-institute/pyDVL/pull/333)
- Create new `RayExecutor` class based on the concurrent.futures API,
  use the new class to fix an issue with Truncated Monte Carlo Shapley
  (TMCS) starting too many processes and dying, plus other small changes
  [PR #329](https://github.com/aai-institute/pyDVL/pull/329)
- Fix creation of GroupedDataset objects using the `from_arrays`
  and `from_sklearn` class methods 
  [PR #324](https://github.com/aai-institute/pyDVL/pull/334)
- Fix release job not triggering on CI when a new tag is pushed
  [PR #331](https://github.com/aai-institute/pyDVL/pull/331)
- Added alias `ApproShapley` from Castro et al. 2009 for permutation Shapley
  [PR #332](https://github.com/aai-institute/pyDVL/pull/332)

## 0.6.0 - 🆕 New algorithms, cleanup and bug fixes 🏗

- Fixes in `ValuationResult`: bugs around data names, semantics of
  `empty()`, new method `zeros()` and normalised random values
  [PR #327](https://github.com/aai-institute/pyDVL/pull/327)
- **New method**: Implements generalised semi-values for data valuation,
  including Data Banzhaf and Beta Shapley, with configurable sampling strategies
  [PR #319](https://github.com/aai-institute/pyDVL/pull/319)
- Adds kwargs parameter to `from_array` and `from_sklearn` Dataset and
  GroupedDataset class methods
  [PR #316](https://github.com/aai-institute/pyDVL/pull/316)
- PEP-561 conformance: added `py.typed`
  [PR #307](https://github.com/aai-institute/pyDVL/pull/307)
- Removed default non-negativity constraint on least core subsidy
  and added instead a `non_negative_subsidy` boolean flag.
  Renamed `options` to `solver_options` and pass it as dict.
  Change default least-core solver to SCS with 10000 max_iters.
  [PR #304](https://github.com/aai-institute/pyDVL/pull/304)
- Cleanup: removed unnecessary decorator `@unpackable`
  [PR #233](https://github.com/aai-institute/pyDVL/pull/233)
- Stopping criteria: fixed problem with `StandardError` and enable proper
  composition of index convergence statuses. Fixed a bug with `n_jobs` in
  `truncated_montecarlo_shapley`.
  [PR #300](https://github.com/aai-institute/pyDVL/pull/300) and
  [PR #305](https://github.com/aai-institute/pyDVL/pull/305)
- Shuffling code around to allow for simpler user imports, some cleanup and
  documentation fixes.
  [PR #284](https://github.com/aai-institute/pyDVL/pull/284)
- **Bug fix**: Warn instead of raising an error when `n_iterations`
  is less than the size of the dataset in Monte Carlo Least Core
  [PR #281](https://github.com/aai-institute/pyDVL/pull/281)

## 0.5.0 - 💥 Fixes, nicer interfaces and... more breaking changes 😒

- Fixed parallel and antithetic Owen sampling for Shapley values. Simplified
  and extended tests.
  [PR #267](https://github.com/aai-institute/pyDVL/pull/267)
- Added `Scorer` class for a cleaner interface. Fixed minor bugs around
  Group-Testing Shapley, added more tests and switched to cvxpy for the solver.
  [PR #264](https://github.com/aai-institute/pyDVL/pull/264)
- Generalised stopping criteria for valuation algorithms. Improved classes
  `ValuationResult` and `Status` with more operations. Some minor issues fixed.
  [PR #252](https://github.com/aai-institute/pyDVL/pull/250)
- Fixed a bug whereby `compute_shapley_values` would only spawn one process when
  using `n_jobs=-1` and Monte Carlo methods.
  [PR #270](https://github.com/aai-institute/pyDVL/pull/270)
- Bugfix in `RayParallelBackend`: wrong semantics for `kwargs`.
  [PR #268](https://github.com/aai-institute/pyDVL/pull/268)
- Splitting of problem preparation and solution in Least-Core computation.
  Umbrella function for LC methods.
  [PR #257](https://github.com/aai-institute/pyDVL/pull/257) 
- Operations on `ValuationResult` and `Status` and some cleanup
  [PR #248](https://github.com/aai-institute/pyDVL/pull/248)
- **Bug fix and minor improvements**: Fixes bug in TMCS with remote Ray cluster,
  raises an error for dummy sequential parallel backend with TMCS, clones model
  inside `Utility` before fitting by default, with flag `clone_before_fit` 
  to disable it, catches all warnings in `Utility` when `show_warnings` is 
  `False`. Adds Miner and Gloves toy games utilities
  [PR #247](https://github.com/aai-institute/pyDVL/pull/247)

## 0.4.0 - 🏭💥 New algorithms and more breaking changes

- GH action to mark issues as stale
  [PR #201](https://github.com/aai-institute/pyDVL/pull/201)
- Disabled caching of Utility values as well as repeated evaluations by default
  [PR #211](https://github.com/aai-institute/pyDVL/pull/211)
- Test and officially support Python version 3.9 and 3.10 
  [PR #208](https://github.com/aai-institute/pyDVL/pull/208)
- **Breaking change:** Introduces a class ValuationResult to gather and inspect
  results from all valuation algorithms
  [PR #214](https://github.com/aai-institute/pyDVL/pull/214)
- Fixes bug in Influence calculation with multidimensional input and adds new
  example notebook
  [PR #195](https://github.com/aai-institute/pyDVL/pull/195)
- **Breaking change**: Passes the input to `MapReduceJob` at initialization,
  removes `chunkify_inputs` argument from `MapReduceJob`, removes `n_runs`
  argument from `MapReduceJob`, calls the parallel backend's `put()` method for
  each generated chunk in `_chunkify()`, renames ParallelConfig's `num_workers`
  attribute to `n_local_workers`, fixes a bug in `MapReduceJob`'s chunkification
  when `n_runs` >= `n_jobs`, and defines a sequential parallel backend to run
  all jobs in the current thread
  [PR #232](https://github.com/aai-institute/pyDVL/pull/232)
- **New method**: Implements exact and monte carlo Least Core for data valuation,
  adds `from_arrays()` class method to the `Dataset` and `GroupedDataset`
  classes, adds `extra_values` argument to `ValuationResult`, adds
  `compute_removal_score()` and `compute_random_removal_score()` helper functions
  [PR #237](https://github.com/aai-institute/pyDVL/pull/237)
- **New method**: Group Testing Shapley for valuation, from _Jia et al. 2019_
  [PR #240](https://github.com/aai-institute/pyDVL/pull/240)
- Fixes bug in ray initialization in `RayParallelBackend` class
  [PR #239](https://github.com/aai-institute/pyDVL/pull/239)
- Implements "Egalitarian Least Core", adds [cvxpy](https://www.cvxpy.org/) as a
  dependency and uses it instead of scipy as optimizer
  [PR #243](https://github.com/aai-institute/pyDVL/pull/243)

## 0.3.0 - 💥 Breaking changes

- Simplified and fixed powerset sampling and testing
  [PR #181](https://github.com/aai-institute/pyDVL/pull/181)
- Simplified and fixed publishing to PyPI from CI
  [PR #183](https://github.com/aai-institute/pyDVL/pull/183)
- Fixed bug in release script and updated contributing docs.
  [PR #184](https://github.com/aai-institute/pyDVL/pull/184)
- Added Pull Request template
  [PR #185](https://github.com/aai-institute/pyDVL/pull/185)
- Modified Pull Request template to automatically link PR to issue
  [PR ##186](https://github.com/aai-institute/pyDVL/pull/186)
- First implementation of Owen Sampling, squashed scores, better testing
  [PR #194](https://github.com/aai-institute/pyDVL/pull/194)
- Improved documentation on caching, Shapley, caveats of values, bibtex
  [PR #194](https://github.com/aai-institute/pyDVL/pull/194)
- **Breaking change:** Rearranging of modules to accommodate for new methods
  [PR #194](https://github.com/aai-institute/pyDVL/pull/194)


## 0.2.0 - 📚 Better docs

Mostly API documentation and notebooks, plus some bugfixes.

### Added

In [PR #161](https://github.com/aai-institute/pyDVL/pull/161):
- Support for $$ math in sphinx docs.
- Usage of sphinx extension for external links (introducing new directives like
  `:gh:`, `:issue:` and `:tfl:` to construct standardised links to external
  resources).
- Only update auto-generated documentation files if there are changes. Some
  minor additions to `update_docs.py`.
- Parallelization of exact combinatorial Shapley.
- Integrated KNN shapley into the main interface `compute_shapley_values`.

### Changed

In [PR #161](https://github.com/aai-institute/pyDVL/pull/161):
- Improved main docs and Shapley notebooks. Added or fixed many docstrings,
  readme and documentation for contributors. Typos, grammar and style in code,
  documentation and notebooks.
- Internal renaming and rearranging in the parallelization and caching modules.

### Fixed

- Bug in random matrix generation
  [PR #161](https://github.com/aai-institute/pyDVL/pull/161).
- Bugs in MapReduceJob's `_chunkify` and `_backpressure` methods
  [PR #176](https://github.com/aai-institute/pyDVL/pull/176).


## 0.1.0 - 🎉 first release

This is very first release of pyDVL.

It contains:

- Data Valuation Methods:

  - Leave-One-Out
  - Influence Functions
  - Shapley:
    - Exact Permutation and Combinatorial
    - Montecarlo Permutation and Combinatorial
    - Truncated Montecarlo Permutation
- Caching of results with Memcached
- Parallelization of computations with Ray
- Documentation
- Notebooks containing examples of different use cases
<|MERGE_RESOLUTION|>--- conflicted
+++ resolved
@@ -1,22 +1,19 @@
 # Changelog
 
 ## Unreleased
-
-### Fixed
-
-<<<<<<< HEAD
-- Missing move to device of `preconditioner` in `CgInfluence` implementation
-  [PR #572](https://github.com/aai-institute/pyDVL/pull/572)
-=======
-- Fixed missing move of tensors to model device in `EkfacInfluence` 
-  implementation [PR #570](https://github.com/aai-institute/pyDVL/pull/570)
 
 ### Added
 
 - Add a device fixture for `pytest`, which depending on the availability and 
   user input (`pytest --with-cuda`) resolves to cuda device
   [PR #574](https://github.com/aai-institute/pyDVL/pull/574)
->>>>>>> efa56e3f
+
+### Fixed
+
+- Fixed missing move of tensors to model device in `EkfacInfluence` 
+  implementation [PR #570](https://github.com/aai-institute/pyDVL/pull/570)
+- Missing move to device of `preconditioner` in `CgInfluence` implementation
+  [PR #572](https://github.com/aai-institute/pyDVL/pull/572)
 
 ## 0.9.1 - Bug fixes, logging improvement
 
