--- conflicted
+++ resolved
@@ -4,11 +4,8 @@
 
 ### Added
 
-<<<<<<< HEAD
 - New cache backends: InMemoryCacheBackend and DiskCacheBackend
   [PR #458](https://github.com/aai-institute/pyDVL/pull/458)
-=======
->>>>>>> 3076b614
 - New influence function interface `InfluenceFunctionModel`
 - Data parallel computation with `DaskInfluenceCalculator`
   [PR #26](https://github.com/aai-institute/pyDVL/issues/26)
@@ -19,17 +16,14 @@
 
 ### Changed
 
+- Refactor and simplify caching implementation 
+  [PR #458](https://github.com/aai-institute/pyDVL/pull/458)
 - Simplify display of computation progress
   [PR #466](https://github.com/aai-institute/pyDVL/pull/466)
 - Improve readme and explain better the examples
   [PR #465](https://github.com/aai-institute/pyDVL/pull/465)
 - Simplify and improve tests, add CodeCov code coverage
   [PR #429](https://github.com/aai-institute/pyDVL/pull/429)
-<<<<<<< HEAD
-- Refactor and simplify caching implementation 
-  [PR #458](https://github.com/aai-institute/pyDVL/pull/458)
-=======
->>>>>>> 3076b614
 - **Breaking Changes**
   - Removed `compute_influences` and all related code.
     Replaced by new `InfluenceFunctionModel` interface. Removed modules:
