# Changelog

## Unreleased

<<<<<<< HEAD
- Implemented exact games in Castro et al. 2009 and 2017
  [PR #341](https://github.com/appliedAI-Initiative/pyDVL/pull/341)
=======
- Enabled parallel computation for Leave-One-Out values
  [PR #406](https://github.com/appliedAI-Initiative/pyDVL/pull/406)
>>>>>>> ce2fd38f
- Fixes to parallel computation of generic semi-values: properly handle all
  samplers and stopping criteria, irrespective of parallel backend
  [PR #372](https://github.com/appliedAI-Initiative/pyDVL/pull/372)
- Optimises memory usage in IF calculation
  [PR #375](https://github.com/appliedAI-Initiative/pyDVL/pull/376)
- **Breaking Changes**
  Return information about hessian inversion from compute_influence_factors,
  thus changing signature
  [PR #375](https://github.com/appliedAI-Initiative/pyDVL/pull/376)
- Fix adding valuation results with overlapping indices and different lengths
  [PR #370](https://github.com/appliedAI-Initiative/pyDVL/pull/370)
- Fixed bugs in conjugate gradient and `linear_solve`
  [PR #358](https://github.com/appliedAI-Initiative/pyDVL/pull/358)
- Improvements to IF documentation
  [PR #371](https://github.com/appliedAI-Initiative/pyDVL/pull/371)
- Major changes to IF interface and functionality
  [PR #278](https://github.com/appliedAI-Initiative/pyDVL/pull/278)
  [PR #394](https://github.com/appliedAI-Initiative/pyDVL/pull/394)
- **New Method**: Implements solving the hessian equation via spectral low-rank approximation
  [PR #365](https://github.com/appliedAI-Initiative/pyDVL/pull/365)
- **Breaking Changes**:
  - Add new joblib backend and set it as default
    instead of the ray backend. Simplify the MapReduceJob class.
    [PR #355](https://github.com/appliedAI-Initiative/pyDVL/pull/355)
  - Bump torch dependency for influence package to 2.0 [PR #365](https://github.com/appliedAI-Initiative/pyDVL/pull/365)
- **Bug fix** Fix installation of dev requirements for Python3.10
  [PR #382](https://github.com/appliedAI-Initiative/pyDVL/pull/382)
- Decouple ray.init from ParallelConfig 
  [PR #373](https://github.com/appliedAI-Initiative/pyDVL/pull/383)

## 0.6.1 - 🏗 Bug fixes and small improvement

- Fix parsing keyword arguments of `compute_semivalues` dispatch function
  [PR #333](https://github.com/appliedAI-Initiative/pyDVL/pull/333)
- Create new `RayExecutor` class based on the concurrent.futures API,
  use the new class to fix an issue with Truncated Monte Carlo Shapley
  (TMCS) starting too many processes and dying, plus other small changes
  [PR #329](https://github.com/appliedAI-Initiative/pyDVL/pull/329)
- Fix creation of GroupedDataset objects using the `from_arrays`
  and `from_sklearn` class methods 
  [PR #324](https://github.com/appliedAI-Initiative/pyDVL/pull/334)
- Fix release job not triggering on CI when a new tag is pushed
  [PR #331](https://github.com/appliedAI-Initiative/pyDVL/pull/331)
- Added alias `ApproShapley` from Castro et al. 2009 for permutation Shapley
  [PR #332](https://github.com/appliedAI-Initiative/pyDVL/pull/332)

## 0.6.0 - 🆕 New algorithms, cleanup and bug fixes 🏗

- Fixes in `ValuationResult`: bugs around data names, semantics of
  `empty()`, new method `zeros()` and normalised random values
  [PR #327](https://github.com/appliedAI-Initiative/pyDVL/pull/327)
- **New method**: Implements generalised semi-values for data valuation,
  including Data Banzhaf and Beta Shapley, with configurable sampling strategies
  [PR #319](https://github.com/appliedAI-Initiative/pyDVL/pull/319)
- Adds kwargs parameter to `from_array` and `from_sklearn` Dataset and
  GroupedDataset class methods
  [PR #316](https://github.com/appliedAI-Initiative/pyDVL/pull/316)
- PEP-561 conformance: added `py.typed`
  [PR #307](https://github.com/appliedAI-Initiative/pyDVL/pull/307)
- Removed default non-negativity constraint on least core subsidy
  and added instead a `non_negative_subsidy` boolean flag.
  Renamed `options` to `solver_options` and pass it as dict.
  Change default least-core solver to SCS with 10000 max_iters.
  [PR #304](https://github.com/appliedAI-Initiative/pyDVL/pull/304)
- Cleanup: removed unnecessary decorator `@unpackable`
  [PR #233](https://github.com/appliedAI-Initiative/pyDVL/pull/233)
- Stopping criteria: fixed problem with `StandardError` and enable proper
  composition of index convergence statuses. Fixed a bug with `n_jobs` in
  `truncated_montecarlo_shapley`.
  [PR #300](https://github.com/appliedAI-Initiative/pyDVL/pull/300) and
  [PR #305](https://github.com/appliedAI-Initiative/pyDVL/pull/305)
- Shuffling code around to allow for simpler user imports, some cleanup and
  documentation fixes.
  [PR #284](https://github.com/appliedAI-Initiative/pyDVL/pull/284)
- **Bug fix**: Warn instead of raising an error when `n_iterations`
  is less than the size of the dataset in Monte Carlo Least Core
  [PR #281](https://github.com/appliedAI-Initiative/pyDVL/pull/281)

## 0.5.0 - 💥 Fixes, nicer interfaces and... more breaking changes 😒

- Fixed parallel and antithetic Owen sampling for Shapley values. Simplified
  and extended tests.
  [PR #267](https://github.com/appliedAI-Initiative/pyDVL/pull/267)
- Added `Scorer` class for a cleaner interface. Fixed minor bugs around
  Group-Testing Shapley, added more tests and switched to cvxpy for the solver.
  [PR #264](https://github.com/appliedAI-Initiative/pyDVL/pull/264)
- Generalised stopping criteria for valuation algorithms. Improved classes
  `ValuationResult` and `Status` with more operations. Some minor issues fixed.
  [PR #252](https://github.com/appliedAI-Initiative/pyDVL/pull/250)
- Fixed a bug whereby `compute_shapley_values` would only spawn one process when
  using `n_jobs=-1` and Monte Carlo methods.
  [PR #270](https://github.com/appliedAI-Initiative/pyDVL/pull/270)
- Bugfix in `RayParallelBackend`: wrong semantics for `kwargs`.
  [PR #268](https://github.com/appliedAI-Initiative/pyDVL/pull/268)
- Splitting of problem preparation and solution in Least-Core computation.
  Umbrella function for LC methods.
  [PR #257](https://github.com/appliedAI-Initiative/pyDVL/pull/257) 
- Operations on `ValuationResult` and `Status` and some cleanup
  [PR #248](https://github.com/appliedAI-Initiative/pyDVL/pull/248)
- **Bug fix and minor improvements**: Fixes bug in TMCS with remote Ray cluster,
  raises an error for dummy sequential parallel backend with TMCS, clones model
  inside `Utility` before fitting by default, with flag `clone_before_fit` 
  to disable it, catches all warnings in `Utility` when `show_warnings` is 
  `False`. Adds Miner and Gloves toy games utilities
  [PR #247](https://github.com/appliedAI-Initiative/pyDVL/pull/247)

## 0.4.0 - 🏭💥 New algorithms and more breaking changes

- GH action to mark issues as stale
  [PR #201](https://github.com/appliedAI-Initiative/pyDVL/pull/201)
- Disabled caching of Utility values as well as repeated evaluations by default
  [PR #211](https://github.com/appliedAI-Initiative/pyDVL/pull/211)
- Test and officially support Python version 3.9 and 3.10 
  [PR #208](https://github.com/appliedAI-Initiative/pyDVL/pull/208)
- **Breaking change:** Introduces a class ValuationResult to gather and inspect
  results from all valuation algorithms
  [PR #214](https://github.com/appliedAI-Initiative/pyDVL/pull/214)
- Fixes bug in Influence calculation with multidimensional input and adds new
  example notebook
  [PR #195](https://github.com/appliedAI-Initiative/pyDVL/pull/195)
- **Breaking change**: Passes the input to `MapReduceJob` at initialization,
  removes `chunkify_inputs` argument from `MapReduceJob`, removes `n_runs`
  argument from `MapReduceJob`, calls the parallel backend's `put()` method for
  each generated chunk in `_chunkify()`, renames ParallelConfig's `num_workers`
  attribute to `n_local_workers`, fixes a bug in `MapReduceJob`'s chunkification
  when `n_runs` >= `n_jobs`, and defines a sequential parallel backend to run
  all jobs in the current thread
  [PR #232](https://github.com/appliedAI-Initiative/pyDVL/pull/232)
- **New method**: Implements exact and monte carlo Least Core for data valuation,
  adds `from_arrays()` class method to the `Dataset` and `GroupedDataset`
  classes, adds `extra_values` argument to `ValuationResult`, adds
  `compute_removal_score()` and `compute_random_removal_score()` helper functions
  [PR #237](https://github.com/appliedAI-Initiative/pyDVL/pull/237)
- **New method**: Group Testing Shapley for valuation, from _Jia et al. 2019_
  [PR #240](https://github.com/appliedAI-Initiative/pyDVL/pull/240)
- Fixes bug in ray initialization in `RayParallelBackend` class
  [PR #239](https://github.com/appliedAI-Initiative/pyDVL/pull/239)
- Implements "Egalitarian Least Core", adds [cvxpy](https://www.cvxpy.org/) as a
  dependency and uses it instead of scipy as optimizer
  [PR #243](https://github.com/appliedAI-Initiative/pyDVL/pull/243)

## 0.3.0 - 💥 Breaking changes

- Simplified and fixed powerset sampling and testing
  [PR #181](https://github.com/appliedAI-Initiative/pyDVL/pull/181)
- Simplified and fixed publishing to PyPI from CI
  [PR #183](https://github.com/appliedAI-Initiative/pyDVL/pull/183)
- Fixed bug in release script and updated contributing docs.
  [PR #184](https://github.com/appliedAI-Initiative/pyDVL/pull/184)
- Added Pull Request template
  [PR #185](https://github.com/appliedAI-Initiative/pyDVL/pull/185)
- Modified Pull Request template to automatically link PR to issue
  [PR ##186](https://github.com/appliedAI-Initiative/pyDVL/pull/186)
- First implementation of Owen Sampling, squashed scores, better testing
  [PR #194](https://github.com/appliedAI-Initiative/pyDVL/pull/194)
- Improved documentation on caching, Shapley, caveats of values, bibtex
  [PR #194](https://github.com/appliedAI-Initiative/pyDVL/pull/194)
- **Breaking change:** Rearranging of modules to accommodate for new methods
  [PR #194](https://github.com/appliedAI-Initiative/pyDVL/pull/194)


## 0.2.0 - 📚 Better docs

Mostly API documentation and notebooks, plus some bugfixes.

### Added

In [PR #161](https://github.com/appliedAI-Initiative/pyDVL/pull/161):
- Support for $$ math in sphinx docs.
- Usage of sphinx extension for external links (introducing new directives like
  `:gh:`, `:issue:` and `:tfl:` to construct standardised links to external
  resources).
- Only update auto-generated documentation files if there are changes. Some
  minor additions to `update_docs.py`.
- Parallelization of exact combinatorial Shapley.
- Integrated KNN shapley into the main interface `compute_shapley_values`.

### Changed

In [PR #161](https://github.com/appliedAI-Initiative/pyDVL/pull/161):
- Improved main docs and Shapley notebooks. Added or fixed many docstrings,
  readme and documentation for contributors. Typos, grammar and style in code,
  documentation and notebooks.
- Internal renaming and rearranging in the parallelization and caching modules.

### Fixed

- Bug in random matrix generation
  [PR #161](https://github.com/appliedAI-Initiative/pyDVL/pull/161).
- Bugs in MapReduceJob's `_chunkify` and `_backpressure` methods
  [PR #176](https://github.com/appliedAI-Initiative/pyDVL/pull/176).


## 0.1.0 - 🎉 first release

This is very first release of pyDVL.

It contains:

- Data Valuation Methods:

  - Leave-One-Out
  - Influence Functions
  - Shapley:
    - Exact Permutation and Combinatorial
    - Montecarlo Permutation and Combinatorial
    - Truncated Montecarlo Permutation
- Caching of results with Memcached
- Parallelization of computations with Ray
- Documentation
- Notebooks containing examples of different use cases<|MERGE_RESOLUTION|>--- conflicted
+++ resolved
@@ -2,13 +2,8 @@
 
 ## Unreleased
 
-<<<<<<< HEAD
-- Implemented exact games in Castro et al. 2009 and 2017
-  [PR #341](https://github.com/appliedAI-Initiative/pyDVL/pull/341)
-=======
 - Enabled parallel computation for Leave-One-Out values
   [PR #406](https://github.com/appliedAI-Initiative/pyDVL/pull/406)
->>>>>>> ce2fd38f
 - Fixes to parallel computation of generic semi-values: properly handle all
   samplers and stopping criteria, irrespective of parallel backend
   [PR #372](https://github.com/appliedAI-Initiative/pyDVL/pull/372)
@@ -38,6 +33,8 @@
   [PR #382](https://github.com/appliedAI-Initiative/pyDVL/pull/382)
 - Decouple ray.init from ParallelConfig 
   [PR #373](https://github.com/appliedAI-Initiative/pyDVL/pull/383)
+- Implemented exact games in Castro et al. 2009 and 2017
+  [PR #341](https://github.com/appliedAI-Initiative/pyDVL/pull/341)
 
 ## 0.6.1 - 🏗 Bug fixes and small improvement
 
