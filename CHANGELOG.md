# Changelog

## Unreleased

<<<<<<< HEAD
- Implemented exact games in Castro et al. 2009 and 2017

=======
- Fix creation of GroupedDataset objects using the `from_arrays`
  and `from_sklearn` class methods 
  [PR #324](https://github.com/appliedAI-Initiative/pyDVL/pull/334)
>>>>>>> 670f58f3
- Fix release job not triggering on CI when a new tag is pushed
  [PR #331](https://github.com/appliedAI-Initiative/pyDVL/pull/331)
- Added alias `ApproShapley` from Castro et al. 2009 for permutation Shapley
  [PR #332](https://github.com/appliedAI-Initiative/pyDVL/pull/332)

## 0.6.0 - 🆕 New algorithms, cleanup and bug fixes 🏗

- Fixes in `ValuationResult`: bugs around data names, semantics of
  `empty()`, new method `zeros()` and normalised random values
  [PR #327](https://github.com/appliedAI-Initiative/pyDVL/pull/327)
- **New method**: Implements generalised semi-values for data valuation,
  including Data Banzhaf and Beta Shapley, with configurable sampling strategies
  [PR #319](https://github.com/appliedAI-Initiative/pyDVL/pull/319)
- Adds kwargs parameter to `from_array` and `from_sklearn` Dataset and
  GroupedDataset class methods
  [PR #316](https://github.com/appliedAI-Initiative/pyDVL/pull/316)
- PEP-561 conformance: added `py.typed`
  [PR #307](https://github.com/appliedAI-Initiative/pyDVL/pull/307)
- Removed default non-negativity constraint on least core subsidy
  and added instead a `non_negative_subsidy` boolean flag.
  Renamed `options` to `solver_options` and pass it as dict.
  Change default least-core solver to SCS with 10000 max_iters.
  [PR #304](https://github.com/appliedAI-Initiative/pyDVL/pull/304)
- Cleanup: removed unnecessary decorator `@unpackable`
  [PR #233](https://github.com/appliedAI-Initiative/pyDVL/pull/233)
- Stopping criteria: fixed problem with `StandardError` and enable proper
  composition of index convergence statuses. Fixed a bug with `n_jobs` in
  `truncated_montecarlo_shapley`.
  [PR #300](https://github.com/appliedAI-Initiative/pyDVL/pull/300) and
  [PR #305](https://github.com/appliedAI-Initiative/pyDVL/pull/305)
- Shuffling code around to allow for simpler user imports, some cleanup and
  documentation fixes.
  [PR #284](https://github.com/appliedAI-Initiative/pyDVL/pull/284)
- **Bug fix**: Warn instead of raising an error when `n_iterations`
  is less than the size of the dataset in Monte Carlo Least Core
  [PR #281](https://github.com/appliedAI-Initiative/pyDVL/pull/281)

## 0.5.0 - 💥 Fixes, nicer interfaces and... more breaking changes 😒

- Fixed parallel and antithetic Owen sampling for Shapley values. Simplified
  and extended tests.
  [PR #267](https://github.com/appliedAI-Initiative/pyDVL/pull/267)
- Added `Scorer` class for a cleaner interface. Fixed minor bugs around
  Group-Testing Shapley, added more tests and switched to cvxpy for the solver.
  [PR #264](https://github.com/appliedAI-Initiative/pyDVL/pull/264)
- Generalised stopping criteria for valuation algorithms. Improved classes
  `ValuationResult` and `Status` with more operations. Some minor issues fixed.
  [PR #252](https://github.com/appliedAI-Initiative/pyDVL/pull/250)
- Fixed a bug whereby `compute_shapley_values` would only spawn one process when
  using `n_jobs=-1` and Monte Carlo methods.
  [PR #270](https://github.com/appliedAI-Initiative/pyDVL/pull/270)
- Bugfix in `RayParallelBackend`: wrong semantics for `kwargs`.
  [PR #268](https://github.com/appliedAI-Initiative/pyDVL/pull/268)
- Splitting of problem preparation and solution in Least-Core computation.
  Umbrella function for LC methods.
  [PR #257](https://github.com/appliedAI-Initiative/pyDVL/pull/257) 
- Operations on `ValuationResult` and `Status` and some cleanup
  [PR #248](https://github.com/appliedAI-Initiative/pyDVL/pull/248)
- **Bug fix and minor improvements**: Fixes bug in TMCS with remote Ray cluster,
  raises an error for dummy sequential parallel backend with TMCS, clones model
  inside `Utility` before fitting by default, with flag `clone_before_fit` 
  to disable it, catches all warnings in `Utility` when `show_warnings` is 
  `False`. Adds Miner and Gloves toy games utilities
  [PR #247](https://github.com/appliedAI-Initiative/pyDVL/pull/247)

## 0.4.0 - 🏭💥 New algorithms and more breaking changes

- GH action to mark issues as stale
  [PR #201](https://github.com/appliedAI-Initiative/pyDVL/pull/201)
- Disabled caching of Utility values as well as repeated evaluations by default
  [PR #211](https://github.com/appliedAI-Initiative/pyDVL/pull/211)
- Test and officially support Python version 3.9 and 3.10 
  [PR #208](https://github.com/appliedAI-Initiative/pyDVL/pull/208)
- **Breaking change:** Introduces a class ValuationResult to gather and inspect
  results from all valuation algorithms
  [PR #214](https://github.com/appliedAI-Initiative/pyDVL/pull/214)
- Fixes bug in Influence calculation with multidimensional input and adds new
  example notebook
  [PR #195](https://github.com/appliedAI-Initiative/pyDVL/pull/195)
- **Breaking change**: Passes the input to `MapReduceJob` at initialization,
  removes `chunkify_inputs` argument from `MapReduceJob`, removes `n_runs`
  argument from `MapReduceJob`, calls the parallel backend's `put()` method for
  each generated chunk in `_chunkify()`, renames ParallelConfig's `num_workers`
  attribute to `n_local_workers`, fixes a bug in `MapReduceJob`'s chunkification
  when `n_runs` >= `n_jobs`, and defines a sequential parallel backend to run
  all jobs in the current thread
  [PR #232](https://github.com/appliedAI-Initiative/pyDVL/pull/232)
- **New method**: Implements exact and monte carlo Least Core for data valuation,
  adds `from_arrays()` class method to the `Dataset` and `GroupedDataset`
  classes, adds `extra_values` argument to `ValuationResult`, adds
  `compute_removal_score()` and `compute_random_removal_score()` helper functions
  [PR #237](https://github.com/appliedAI-Initiative/pyDVL/pull/237)
- **New method**: Group Testing Shapley for valuation, from _Jia et al. 2019_
  [PR #240](https://github.com/appliedAI-Initiative/pyDVL/pull/240)
- Fixes bug in ray initialization in `RayParallelBackend` class
  [PR #239](https://github.com/appliedAI-Initiative/pyDVL/pull/239)
- Implements "Egalitarian Least Core", adds [cvxpy](https://www.cvxpy.org/) as a
  dependency and uses it instead of scipy as optimizer
  [PR #243](https://github.com/appliedAI-Initiative/pyDVL/pull/243)

## 0.3.0 - 💥 Breaking changes

- Simplified and fixed powerset sampling and testing
  [PR #181](https://github.com/appliedAI-Initiative/pyDVL/pull/181)
- Simplified and fixed publishing to PyPI from CI
  [PR #183](https://github.com/appliedAI-Initiative/pyDVL/pull/183)
- Fixed bug in release script and updated contributing docs.
  [PR #184](https://github.com/appliedAI-Initiative/pyDVL/pull/184)
- Added Pull Request template
  [PR #185](https://github.com/appliedAI-Initiative/pyDVL/pull/185)
- Modified Pull Request template to automatically link PR to issue
  [PR ##186](https://github.com/appliedAI-Initiative/pyDVL/pull/186)
- First implementation of Owen Sampling, squashed scores, better testing
  [PR #194](https://github.com/appliedAI-Initiative/pyDVL/pull/194)
- Improved documentation on caching, Shapley, caveats of values, bibtex
  [PR #194](https://github.com/appliedAI-Initiative/pyDVL/pull/194)
- **Breaking change:** Rearranging of modules to accommodate for new methods
  [PR #194](https://github.com/appliedAI-Initiative/pyDVL/pull/194)


## 0.2.0 - 📚 Better docs

Mostly API documentation and notebooks, plus some bugfixes.

### Added

In [PR #161](https://github.com/appliedAI-Initiative/pyDVL/pull/161):
- Support for $$ math in sphinx docs.
- Usage of sphinx extension for external links (introducing new directives like
  `:gh:`, `:issue:` and `:tfl:` to construct standardised links to external
  resources).
- Only update auto-generated documentation files if there are changes. Some
  minor additions to `update_docs.py`.
- Parallelization of exact combinatorial Shapley.
- Integrated KNN shapley into the main interface `compute_shapley_values`.

### Changed

In [PR #161](https://github.com/appliedAI-Initiative/pyDVL/pull/161):
- Improved main docs and Shapley notebooks. Added or fixed many docstrings,
  readme and documentation for contributors. Typos, grammar and style in code,
  documentation and notebooks.
- Internal renaming and rearranging in the parallelization and caching modules.

### Fixed

- Bug in random matrix generation
  [PR #161](https://github.com/appliedAI-Initiative/pyDVL/pull/161).
- Bugs in MapReduceJob's `_chunkify` and `_backpressure` methods
  [PR #176](https://github.com/appliedAI-Initiative/pyDVL/pull/176).


## 0.1.0 - 🎉 first release

This is very first release of pyDVL.

It contains:

- Data Valuation Methods:

  - Leave-One-Out
  - Influence Functions
  - Shapley:
    - Exact Permutation and Combinatorial
    - Montecarlo Permutation and Combinatorial
    - Truncated Montecarlo Permutation
- Caching of results with Memcached
- Parallelization of computations with Ray
- Documentation
- Notebooks containing examples of different use cases<|MERGE_RESOLUTION|>--- conflicted
+++ resolved
@@ -2,18 +2,16 @@
 
 ## Unreleased
 
-<<<<<<< HEAD
 - Implemented exact games in Castro et al. 2009 and 2017
-
-=======
+  [PR #...](https://github.com/appliedAI-Initiative/pyDVL/pull/...)
 - Fix creation of GroupedDataset objects using the `from_arrays`
   and `from_sklearn` class methods 
   [PR #324](https://github.com/appliedAI-Initiative/pyDVL/pull/334)
->>>>>>> 670f58f3
 - Fix release job not triggering on CI when a new tag is pushed
   [PR #331](https://github.com/appliedAI-Initiative/pyDVL/pull/331)
 - Added alias `ApproShapley` from Castro et al. 2009 for permutation Shapley
   [PR #332](https://github.com/appliedAI-Initiative/pyDVL/pull/332)
+
 
 ## 0.6.0 - 🆕 New algorithms, cleanup and bug fixes 🏗
 
