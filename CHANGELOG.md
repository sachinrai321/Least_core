# Changelog

## Unreleased

### Added
<<<<<<< HEAD

- New cache backends: InMemoryCacheBackend and DiskCacheBackend
  [PR #458](https://github.com/aai-institute/pyDVL/pull/458)
=======
- New influence function interface `InfluenceFunctionModel`
- Data parallel computation with `DaskInfluenceCalculator`
  [PR #26](https://github.com/aai-institute/pyDVL/issues/26)
- Sequential batch-wise computation and write to disk with `SequentialInfluenceCalculator` 
  [PR #377](https://github.com/aai-institute/pyDVL/issues/377)
- Adapt notebooks to new influence abstractions
  [PR #430](https://github.com/aai-institute/pyDVL/issues/430)
>>>>>>> 6a376248

### Changed

- Improve readme and explain better the examples
  [PR #465](https://github.com/aai-institute/pyDVL/pull/465)
- Simplify and improve tests, add CodeCov code coverage
  [PR #429](https://github.com/aai-institute/pyDVL/pull/429)
<<<<<<< HEAD
- Refactor and simplify caching implementation 
  [PR #458](https://github.com/aai-institute/pyDVL/pull/458)
=======
- 
- **Breaking Changes**
  - Removed `compute_influences` and all related code.
    Replaced by new `InfluenceFunctionModel` interface. Removed modules:
    - influence.general
    - influence.inversion
    - influence.twice_differentiable
    - influence.torch.torch_differentiable

### Fixed
- Import bug in README [PR #457](https://github.com/aai-institute/pyDVL/issues/457)
>>>>>>> 6a376248

## 0.7.1 - 🆕 New methods, bug fixes and improvements for local tests 🐞🧪

### Added

- New method: Class-wise Shapley values
  [PR #338](https://github.com/aai-institute/pyDVL/pull/338)
- New method: Data-OOB by @BastienZim 
  [PR #426](https://github.com/aai-institute/pyDVL/pull/426), 
  [PR $431](https://github.com/aai-institute/pyDVL/pull/431)
- Added `AntitheticPermutationSampler`
  [PR #439](https://github.com/aai-institute/pyDVL/pull/439)
- Faster semi-value computation with per-index check of stopping criteria (optional)
  [PR #437](https://github.com/aai-institute/pyDVL/pull/437)

### Changed

- No longer using docker within tests to start a memcached server
  [PR #444](https://github.com/aai-institute/pyDVL/pull/444)
- Using pytest-xdist for faster local tests
  [PR #440](https://github.com/aai-institute/pyDVL/pull/440)
- Improvements and fixes to notebooks
  [PR #436](https://github.com/aai-institute/pyDVL/pull/436)
- Refactoring of parallel module. Old imports will stop working in v0.9.0
  [PR #421](https://github.com/aai-institute/pyDVL/pull/421)

### Fixed

- Fix initialization of `data_names` in `ValuationResult.zeros()`
  [PR #443](https://github.com/aai-institute/pyDVL/pull/443)


## 0.7.0 - 📚🆕 Documentation and IF overhaul, new methods and bug fixes 💥🐞

This is our first β release! We have worked hard to deliver improvements across
the board, with a focus on documentation and usability. We have also reworked
the internals of the `influence` module, improved parallelism and handling of
randomness.

### Added

- Implemented solving the Hessian equation via spectral low-rank approximation
  [PR #365](https://github.com/aai-institute/pyDVL/pull/365)
- Enabled parallel computation for Leave-One-Out values
  [PR #406](https://github.com/aai-institute/pyDVL/pull/406)
- Added more abbreviations to documentation
  [PR #415](https://github.com/aai-institute/pyDVL/pull/415)
- Added seed to functions from `pydvl.utils.numeric`, `pydvl.value.shapley` and
  `pydvl.value.semivalues`. Introduced new type `Seed` and conversion function 
  `ensure_seed_sequence`.
  [PR #396](https://github.com/aai-institute/pyDVL/pull/396)
- Added `batch_size` parameter to `compute_banzhaf_semivalues`,
  `compute_beta_shapley_semivalues`, `compute_shapley_semivalues` and
  `compute_generic_semivalues`.
  [PR #428](https://github.com/aai-institute/pyDVL/pull/428)
- Added classwise Shapley as proposed by (Schoch et al. 2021)
  [https://arxiv.org/abs/2211.06800]
  [PR #338](https://github.com/aai-institute/pyDVL/pull/338)

### Changed

- Replaced sphinx with mkdocs for documentation. Major overhaul of documentation
  [PR #352](https://github.com/aai-institute/pyDVL/pull/352)
- Made ray an optional dependency, relying on joblib as default parallel backend
  [PR #408](https://github.com/aai-institute/pyDVL/pull/408)
- Decoupled `ray.init` from `ParallelConfig` 
  [PR #373](https://github.com/aai-institute/pyDVL/pull/383)
- **Breaking Changes**
  - Signature change: return information about Hessian inversion from
    `compute_influence_factors`
    [PR #375](https://github.com/aai-institute/pyDVL/pull/376)
  - Major changes to IF interface and functionality. Foundation for a framework
    abstraction for IF computation.
    [PR #278](https://github.com/aai-institute/pyDVL/pull/278)
    [PR #394](https://github.com/aai-institute/pyDVL/pull/394)
  - Renamed `semivalues` to `compute_generic_semivalues`
    [PR #413](https://github.com/aai-institute/pyDVL/pull/413)
  - New `joblib` backend as default instead of ray. Simplify MapReduceJob.
    [PR #355](https://github.com/aai-institute/pyDVL/pull/355)
  - Bump torch dependency for influence package to 2.0
    [PR #365](https://github.com/aai-institute/pyDVL/pull/365)

### Fixed

- Fixes to parallel computation of generic semi-values: properly handle all
  samplers and stopping criteria, irrespective of parallel backend.
  [PR #372](https://github.com/aai-institute/pyDVL/pull/372)
- Optimises memory usage in IF calculation
  [PR #375](https://github.com/aai-institute/pyDVL/pull/376)
- Fix adding valuation results with overlapping indices and different lengths
  [PR #370](https://github.com/aai-institute/pyDVL/pull/370)
- Fixed bugs in conjugate gradient and `linear_solve`
  [PR #358](https://github.com/aai-institute/pyDVL/pull/358)
- Fix installation of dev requirements for Python3.10
  [PR #382](https://github.com/aai-institute/pyDVL/pull/382)
- Improvements to IF documentation
  [PR #371](https://github.com/aai-institute/pyDVL/pull/371)

## 0.6.1 - 🏗 Bug fixes and small improvements

- Fix parsing keyword arguments of `compute_semivalues` dispatch function
  [PR #333](https://github.com/aai-institute/pyDVL/pull/333)
- Create new `RayExecutor` class based on the concurrent.futures API,
  use the new class to fix an issue with Truncated Monte Carlo Shapley
  (TMCS) starting too many processes and dying, plus other small changes
  [PR #329](https://github.com/aai-institute/pyDVL/pull/329)
- Fix creation of GroupedDataset objects using the `from_arrays`
  and `from_sklearn` class methods 
  [PR #324](https://github.com/aai-institute/pyDVL/pull/334)
- Fix release job not triggering on CI when a new tag is pushed
  [PR #331](https://github.com/aai-institute/pyDVL/pull/331)
- Added alias `ApproShapley` from Castro et al. 2009 for permutation Shapley
  [PR #332](https://github.com/aai-institute/pyDVL/pull/332)

## 0.6.0 - 🆕 New algorithms, cleanup and bug fixes 🏗

- Fixes in `ValuationResult`: bugs around data names, semantics of
  `empty()`, new method `zeros()` and normalised random values
  [PR #327](https://github.com/aai-institute/pyDVL/pull/327)
- **New method**: Implements generalised semi-values for data valuation,
  including Data Banzhaf and Beta Shapley, with configurable sampling strategies
  [PR #319](https://github.com/aai-institute/pyDVL/pull/319)
- Adds kwargs parameter to `from_array` and `from_sklearn` Dataset and
  GroupedDataset class methods
  [PR #316](https://github.com/aai-institute/pyDVL/pull/316)
- PEP-561 conformance: added `py.typed`
  [PR #307](https://github.com/aai-institute/pyDVL/pull/307)
- Removed default non-negativity constraint on least core subsidy
  and added instead a `non_negative_subsidy` boolean flag.
  Renamed `options` to `solver_options` and pass it as dict.
  Change default least-core solver to SCS with 10000 max_iters.
  [PR #304](https://github.com/aai-institute/pyDVL/pull/304)
- Cleanup: removed unnecessary decorator `@unpackable`
  [PR #233](https://github.com/aai-institute/pyDVL/pull/233)
- Stopping criteria: fixed problem with `StandardError` and enable proper
  composition of index convergence statuses. Fixed a bug with `n_jobs` in
  `truncated_montecarlo_shapley`.
  [PR #300](https://github.com/aai-institute/pyDVL/pull/300) and
  [PR #305](https://github.com/aai-institute/pyDVL/pull/305)
- Shuffling code around to allow for simpler user imports, some cleanup and
  documentation fixes.
  [PR #284](https://github.com/aai-institute/pyDVL/pull/284)
- **Bug fix**: Warn instead of raising an error when `n_iterations`
  is less than the size of the dataset in Monte Carlo Least Core
  [PR #281](https://github.com/aai-institute/pyDVL/pull/281)

## 0.5.0 - 💥 Fixes, nicer interfaces and... more breaking changes 😒

- Fixed parallel and antithetic Owen sampling for Shapley values. Simplified
  and extended tests.
  [PR #267](https://github.com/aai-institute/pyDVL/pull/267)
- Added `Scorer` class for a cleaner interface. Fixed minor bugs around
  Group-Testing Shapley, added more tests and switched to cvxpy for the solver.
  [PR #264](https://github.com/aai-institute/pyDVL/pull/264)
- Generalised stopping criteria for valuation algorithms. Improved classes
  `ValuationResult` and `Status` with more operations. Some minor issues fixed.
  [PR #252](https://github.com/aai-institute/pyDVL/pull/250)
- Fixed a bug whereby `compute_shapley_values` would only spawn one process when
  using `n_jobs=-1` and Monte Carlo methods.
  [PR #270](https://github.com/aai-institute/pyDVL/pull/270)
- Bugfix in `RayParallelBackend`: wrong semantics for `kwargs`.
  [PR #268](https://github.com/aai-institute/pyDVL/pull/268)
- Splitting of problem preparation and solution in Least-Core computation.
  Umbrella function for LC methods.
  [PR #257](https://github.com/aai-institute/pyDVL/pull/257) 
- Operations on `ValuationResult` and `Status` and some cleanup
  [PR #248](https://github.com/aai-institute/pyDVL/pull/248)
- **Bug fix and minor improvements**: Fixes bug in TMCS with remote Ray cluster,
  raises an error for dummy sequential parallel backend with TMCS, clones model
  inside `Utility` before fitting by default, with flag `clone_before_fit` 
  to disable it, catches all warnings in `Utility` when `show_warnings` is 
  `False`. Adds Miner and Gloves toy games utilities
  [PR #247](https://github.com/aai-institute/pyDVL/pull/247)

## 0.4.0 - 🏭💥 New algorithms and more breaking changes

- GH action to mark issues as stale
  [PR #201](https://github.com/aai-institute/pyDVL/pull/201)
- Disabled caching of Utility values as well as repeated evaluations by default
  [PR #211](https://github.com/aai-institute/pyDVL/pull/211)
- Test and officially support Python version 3.9 and 3.10 
  [PR #208](https://github.com/aai-institute/pyDVL/pull/208)
- **Breaking change:** Introduces a class ValuationResult to gather and inspect
  results from all valuation algorithms
  [PR #214](https://github.com/aai-institute/pyDVL/pull/214)
- Fixes bug in Influence calculation with multidimensional input and adds new
  example notebook
  [PR #195](https://github.com/aai-institute/pyDVL/pull/195)
- **Breaking change**: Passes the input to `MapReduceJob` at initialization,
  removes `chunkify_inputs` argument from `MapReduceJob`, removes `n_runs`
  argument from `MapReduceJob`, calls the parallel backend's `put()` method for
  each generated chunk in `_chunkify()`, renames ParallelConfig's `num_workers`
  attribute to `n_local_workers`, fixes a bug in `MapReduceJob`'s chunkification
  when `n_runs` >= `n_jobs`, and defines a sequential parallel backend to run
  all jobs in the current thread
  [PR #232](https://github.com/aai-institute/pyDVL/pull/232)
- **New method**: Implements exact and monte carlo Least Core for data valuation,
  adds `from_arrays()` class method to the `Dataset` and `GroupedDataset`
  classes, adds `extra_values` argument to `ValuationResult`, adds
  `compute_removal_score()` and `compute_random_removal_score()` helper functions
  [PR #237](https://github.com/aai-institute/pyDVL/pull/237)
- **New method**: Group Testing Shapley for valuation, from _Jia et al. 2019_
  [PR #240](https://github.com/aai-institute/pyDVL/pull/240)
- Fixes bug in ray initialization in `RayParallelBackend` class
  [PR #239](https://github.com/aai-institute/pyDVL/pull/239)
- Implements "Egalitarian Least Core", adds [cvxpy](https://www.cvxpy.org/) as a
  dependency and uses it instead of scipy as optimizer
  [PR #243](https://github.com/aai-institute/pyDVL/pull/243)

## 0.3.0 - 💥 Breaking changes

- Simplified and fixed powerset sampling and testing
  [PR #181](https://github.com/aai-institute/pyDVL/pull/181)
- Simplified and fixed publishing to PyPI from CI
  [PR #183](https://github.com/aai-institute/pyDVL/pull/183)
- Fixed bug in release script and updated contributing docs.
  [PR #184](https://github.com/aai-institute/pyDVL/pull/184)
- Added Pull Request template
  [PR #185](https://github.com/aai-institute/pyDVL/pull/185)
- Modified Pull Request template to automatically link PR to issue
  [PR ##186](https://github.com/aai-institute/pyDVL/pull/186)
- First implementation of Owen Sampling, squashed scores, better testing
  [PR #194](https://github.com/aai-institute/pyDVL/pull/194)
- Improved documentation on caching, Shapley, caveats of values, bibtex
  [PR #194](https://github.com/aai-institute/pyDVL/pull/194)
- **Breaking change:** Rearranging of modules to accommodate for new methods
  [PR #194](https://github.com/aai-institute/pyDVL/pull/194)


## 0.2.0 - 📚 Better docs

Mostly API documentation and notebooks, plus some bugfixes.

### Added

In [PR #161](https://github.com/aai-institute/pyDVL/pull/161):
- Support for $$ math in sphinx docs.
- Usage of sphinx extension for external links (introducing new directives like
  `:gh:`, `:issue:` and `:tfl:` to construct standardised links to external
  resources).
- Only update auto-generated documentation files if there are changes. Some
  minor additions to `update_docs.py`.
- Parallelization of exact combinatorial Shapley.
- Integrated KNN shapley into the main interface `compute_shapley_values`.

### Changed

In [PR #161](https://github.com/aai-institute/pyDVL/pull/161):
- Improved main docs and Shapley notebooks. Added or fixed many docstrings,
  readme and documentation for contributors. Typos, grammar and style in code,
  documentation and notebooks.
- Internal renaming and rearranging in the parallelization and caching modules.

### Fixed

- Bug in random matrix generation
  [PR #161](https://github.com/aai-institute/pyDVL/pull/161).
- Bugs in MapReduceJob's `_chunkify` and `_backpressure` methods
  [PR #176](https://github.com/aai-institute/pyDVL/pull/176).


## 0.1.0 - 🎉 first release

This is very first release of pyDVL.

It contains:

- Data Valuation Methods:

  - Leave-One-Out
  - Influence Functions
  - Shapley:
    - Exact Permutation and Combinatorial
    - Montecarlo Permutation and Combinatorial
    - Truncated Montecarlo Permutation
- Caching of results with Memcached
- Parallelization of computations with Ray
- Documentation
- Notebooks containing examples of different use cases
<|MERGE_RESOLUTION|>--- conflicted
+++ resolved
@@ -3,11 +3,9 @@
 ## Unreleased
 
 ### Added
-<<<<<<< HEAD
 
 - New cache backends: InMemoryCacheBackend and DiskCacheBackend
   [PR #458](https://github.com/aai-institute/pyDVL/pull/458)
-=======
 - New influence function interface `InfluenceFunctionModel`
 - Data parallel computation with `DaskInfluenceCalculator`
   [PR #26](https://github.com/aai-institute/pyDVL/issues/26)
@@ -15,7 +13,6 @@
   [PR #377](https://github.com/aai-institute/pyDVL/issues/377)
 - Adapt notebooks to new influence abstractions
   [PR #430](https://github.com/aai-institute/pyDVL/issues/430)
->>>>>>> 6a376248
 
 ### Changed
 
@@ -23,11 +20,8 @@
   [PR #465](https://github.com/aai-institute/pyDVL/pull/465)
 - Simplify and improve tests, add CodeCov code coverage
   [PR #429](https://github.com/aai-institute/pyDVL/pull/429)
-<<<<<<< HEAD
 - Refactor and simplify caching implementation 
   [PR #458](https://github.com/aai-institute/pyDVL/pull/458)
-=======
-- 
 - **Breaking Changes**
   - Removed `compute_influences` and all related code.
     Replaced by new `InfluenceFunctionModel` interface. Removed modules:
@@ -38,7 +32,6 @@
 
 ### Fixed
 - Import bug in README [PR #457](https://github.com/aai-institute/pyDVL/issues/457)
->>>>>>> 6a376248
 
 ## 0.7.1 - 🆕 New methods, bug fixes and improvements for local tests 🐞🧪
 
