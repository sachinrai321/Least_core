--- conflicted
+++ resolved
@@ -2,13 +2,10 @@
 
 ## Unreleased
 
-<<<<<<< HEAD
 - Faster semi-value computation with per-index check of stopping criteria (optional)
   [PR #437](https://github.com/aai-institute/pyDVL/pull/437)
-=======
 - Using pytest-xdist for faster local tests
   [PR #440](https://github.com/aai-institute/pyDVL/pull/440)
->>>>>>> 3d0e579a
 - Implementation of Data-OOB by @BastienZim
   [PR #426](https://github.com/aai-institute/pyDVL/pull/426), 
   [PR $431](https://github.com/aai-institute/pyDVL/pull/431)
