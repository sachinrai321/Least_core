--- conflicted
+++ resolved
@@ -2,13 +2,10 @@
 
 ## Unreleased
 
-<<<<<<< HEAD
-- PEP-561 conformance
+- PEP-561 conformance: added `py.typed`
   [PR #307](https://github.com/appliedAI-Initiative/pyDVL/pull/307)
-=======
 - Cleanup: removed unnecessary decorator `@unpackable`
   [PR #233](https://github.com/appliedAI-Initiative/pyDVL/pull/233)
->>>>>>> b1dad78a
 - Stopping criteria: fixed problem with `StandardError` and enable proper composition
   of index convergence statuses. Fixed a bug with `n_jobs` in
   `truncated_montecarlo_shapley`.
