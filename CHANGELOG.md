# Changelog

## 0.7.0 - 📚 Documentation overhaul, new methods and bug fixes 💥

This is our first β release! We have worked hard to deliver improvements across
the board, with a focus on documentation and usability. 

### Added

- Implemented solving the Hessian equation via spectral low-rank approximation
  [PR #365](https://github.com/aai-institute/pyDVL/pull/365)
- Enabled parallel computation for Leave-One-Out values
  [PR #406](https://github.com/aai-institute/pyDVL/pull/406)

### Changed
- Replaced sphinx with mkdocs for documentation. Major overhaul of documentation
  [PR #352](https://github.com/aai-institute/pyDVL/pull/352)
- Made ray an optional dependency, relying on joblib as default parallel backend
  [PR #408](https://github.com/aai-institute/pyDVL/pull/408)
- Decoupled `ray.init` from `ParallelConfig` 
  [PR #373](https://github.com/aai-institute/pyDVL/pull/383)
- **Breaking Changes**
  - Signature change: return information about Hessian inversion from
    `compute_influence_factors`
    [PR #375](https://github.com/aai-institute/pyDVL/pull/376)
  - Major changes to IF interface and functionality. Foundation for a framework
    abstraction for IF computation.
    [PR #278](https://github.com/aai-institute/pyDVL/pull/278)
    [PR #394](https://github.com/aai-institute/pyDVL/pull/394)
  - Renamed `semivalues` to `compute_generic_semivalues`
    [PR #413](https://github.com/aai-institute/pyDVL/pull/413)
  - New `joblib` backend as default instead of ray. Simplify MapReduceJob.
    [PR #355](https://github.com/aai-institute/pyDVL/pull/355)
  - Bump torch dependency for influence package to 2.0
    [PR #365](https://github.com/aai-institute/pyDVL/pull/365)

### Fixed

- Fixes to parallel computation of generic semi-values: properly handle all
  samplers and stopping criteria, irrespective of parallel backend.
  [PR #372](https://github.com/aai-institute/pyDVL/pull/372)
- Optimises memory usage in IF calculation
  [PR #375](https://github.com/aai-institute/pyDVL/pull/376)
- Fix adding valuation results with overlapping indices and different lengths
  [PR #370](https://github.com/aai-institute/pyDVL/pull/370)
- Fixed bugs in conjugate gradient and `linear_solve`
  [PR #358](https://github.com/aai-institute/pyDVL/pull/358)
- Fix installation of dev requirements for Python3.10
  [PR #382](https://github.com/aai-institute/pyDVL/pull/382)
- Improvements to IF documentation
<<<<<<< HEAD
  [PR #371](https://github.com/appliedAI-Initiative/pyDVL/pull/371)
- Major changes to IF interface and functionality
  [PR #278](https://github.com/appliedAI-Initiative/pyDVL/pull/278)
  [PR #394](https://github.com/appliedAI-Initiative/pyDVL/pull/394)
- **New Method**: Implements solving the hessian equation via spectral low-rank
  approximation
  [PR #365](https://github.com/appliedAI-Initiative/pyDVL/pull/365)
- **Breaking Changes**:
  - Add new joblib backend and set it as default
    instead of the ray backend. Simplify the MapReduceJob class.
    [PR #355](https://github.com/appliedAI-Initiative/pyDVL/pull/355)
  - Bump torch dependency for influence package to 2.0
    [PR #365](https://github.com/appliedAI-Initiative/pyDVL/pull/365)
- **Bug fix** Fix installation of dev requirements for Python3.10
  [PR #382](https://github.com/appliedAI-Initiative/pyDVL/pull/382)
- Decouple ray.init from ParallelConfig 
  [PR #373](https://github.com/appliedAI-Initiative/pyDVL/pull/383)
- **New Method**: Add classwise Shapley algorithm. 
  [PR #338](https://github.com/appliedAI-Initiative/pyDVL/pull/338)
=======
  [PR #371](https://github.com/aai-institute/pyDVL/pull/371)
>>>>>>> 62295d46

## 0.6.1 - 🏗 Bug fixes and small improvements

- Fix parsing keyword arguments of `compute_semivalues` dispatch function
  [PR #333](https://github.com/aai-institute/pyDVL/pull/333)
- Create new `RayExecutor` class based on the concurrent.futures API,
  use the new class to fix an issue with Truncated Monte Carlo Shapley
  (TMCS) starting too many processes and dying, plus other small changes
  [PR #329](https://github.com/aai-institute/pyDVL/pull/329)
- Fix creation of GroupedDataset objects using the `from_arrays`
  and `from_sklearn` class methods 
  [PR #324](https://github.com/aai-institute/pyDVL/pull/334)
- Fix release job not triggering on CI when a new tag is pushed
  [PR #331](https://github.com/aai-institute/pyDVL/pull/331)
- Added alias `ApproShapley` from Castro et al. 2009 for permutation Shapley
  [PR #332](https://github.com/aai-institute/pyDVL/pull/332)

## 0.6.0 - 🆕 New algorithms, cleanup and bug fixes 🏗

- Fixes in `ValuationResult`: bugs around data names, semantics of
  `empty()`, new method `zeros()` and normalised random values
  [PR #327](https://github.com/aai-institute/pyDVL/pull/327)
- **New method**: Implements generalised semi-values for data valuation,
  including Data Banzhaf and Beta Shapley, with configurable sampling strategies
  [PR #319](https://github.com/aai-institute/pyDVL/pull/319)
- Adds kwargs parameter to `from_array` and `from_sklearn` Dataset and
  GroupedDataset class methods
  [PR #316](https://github.com/aai-institute/pyDVL/pull/316)
- PEP-561 conformance: added `py.typed`
  [PR #307](https://github.com/aai-institute/pyDVL/pull/307)
- Removed default non-negativity constraint on least core subsidy
  and added instead a `non_negative_subsidy` boolean flag.
  Renamed `options` to `solver_options` and pass it as dict.
  Change default least-core solver to SCS with 10000 max_iters.
  [PR #304](https://github.com/aai-institute/pyDVL/pull/304)
- Cleanup: removed unnecessary decorator `@unpackable`
  [PR #233](https://github.com/aai-institute/pyDVL/pull/233)
- Stopping criteria: fixed problem with `StandardError` and enable proper
  composition of index convergence statuses. Fixed a bug with `n_jobs` in
  `truncated_montecarlo_shapley`.
  [PR #300](https://github.com/aai-institute/pyDVL/pull/300) and
  [PR #305](https://github.com/aai-institute/pyDVL/pull/305)
- Shuffling code around to allow for simpler user imports, some cleanup and
  documentation fixes.
  [PR #284](https://github.com/aai-institute/pyDVL/pull/284)
- **Bug fix**: Warn instead of raising an error when `n_iterations`
  is less than the size of the dataset in Monte Carlo Least Core
  [PR #281](https://github.com/aai-institute/pyDVL/pull/281)

## 0.5.0 - 💥 Fixes, nicer interfaces and... more breaking changes 😒

- Fixed parallel and antithetic Owen sampling for Shapley values. Simplified
  and extended tests.
  [PR #267](https://github.com/aai-institute/pyDVL/pull/267)
- Added `Scorer` class for a cleaner interface. Fixed minor bugs around
  Group-Testing Shapley, added more tests and switched to cvxpy for the solver.
  [PR #264](https://github.com/aai-institute/pyDVL/pull/264)
- Generalised stopping criteria for valuation algorithms. Improved classes
  `ValuationResult` and `Status` with more operations. Some minor issues fixed.
  [PR #252](https://github.com/aai-institute/pyDVL/pull/250)
- Fixed a bug whereby `compute_shapley_values` would only spawn one process when
  using `n_jobs=-1` and Monte Carlo methods.
  [PR #270](https://github.com/aai-institute/pyDVL/pull/270)
- Bugfix in `RayParallelBackend`: wrong semantics for `kwargs`.
  [PR #268](https://github.com/aai-institute/pyDVL/pull/268)
- Splitting of problem preparation and solution in Least-Core computation.
  Umbrella function for LC methods.
  [PR #257](https://github.com/aai-institute/pyDVL/pull/257) 
- Operations on `ValuationResult` and `Status` and some cleanup
  [PR #248](https://github.com/aai-institute/pyDVL/pull/248)
- **Bug fix and minor improvements**: Fixes bug in TMCS with remote Ray cluster,
  raises an error for dummy sequential parallel backend with TMCS, clones model
  inside `Utility` before fitting by default, with flag `clone_before_fit` 
  to disable it, catches all warnings in `Utility` when `show_warnings` is 
  `False`. Adds Miner and Gloves toy games utilities
  [PR #247](https://github.com/aai-institute/pyDVL/pull/247)

## 0.4.0 - 🏭💥 New algorithms and more breaking changes

- GH action to mark issues as stale
  [PR #201](https://github.com/aai-institute/pyDVL/pull/201)
- Disabled caching of Utility values as well as repeated evaluations by default
  [PR #211](https://github.com/aai-institute/pyDVL/pull/211)
- Test and officially support Python version 3.9 and 3.10 
  [PR #208](https://github.com/aai-institute/pyDVL/pull/208)
- **Breaking change:** Introduces a class ValuationResult to gather and inspect
  results from all valuation algorithms
  [PR #214](https://github.com/aai-institute/pyDVL/pull/214)
- Fixes bug in Influence calculation with multidimensional input and adds new
  example notebook
  [PR #195](https://github.com/aai-institute/pyDVL/pull/195)
- **Breaking change**: Passes the input to `MapReduceJob` at initialization,
  removes `chunkify_inputs` argument from `MapReduceJob`, removes `n_runs`
  argument from `MapReduceJob`, calls the parallel backend's `put()` method for
  each generated chunk in `_chunkify()`, renames ParallelConfig's `num_workers`
  attribute to `n_local_workers`, fixes a bug in `MapReduceJob`'s chunkification
  when `n_runs` >= `n_jobs`, and defines a sequential parallel backend to run
  all jobs in the current thread
  [PR #232](https://github.com/aai-institute/pyDVL/pull/232)
- **New method**: Implements exact and monte carlo Least Core for data valuation,
  adds `from_arrays()` class method to the `Dataset` and `GroupedDataset`
  classes, adds `extra_values` argument to `ValuationResult`, adds
  `compute_removal_score()` and `compute_random_removal_score()` helper functions
  [PR #237](https://github.com/aai-institute/pyDVL/pull/237)
- **New method**: Group Testing Shapley for valuation, from _Jia et al. 2019_
  [PR #240](https://github.com/aai-institute/pyDVL/pull/240)
- Fixes bug in ray initialization in `RayParallelBackend` class
  [PR #239](https://github.com/aai-institute/pyDVL/pull/239)
- Implements "Egalitarian Least Core", adds [cvxpy](https://www.cvxpy.org/) as a
  dependency and uses it instead of scipy as optimizer
  [PR #243](https://github.com/aai-institute/pyDVL/pull/243)

## 0.3.0 - 💥 Breaking changes

- Simplified and fixed powerset sampling and testing
  [PR #181](https://github.com/aai-institute/pyDVL/pull/181)
- Simplified and fixed publishing to PyPI from CI
  [PR #183](https://github.com/aai-institute/pyDVL/pull/183)
- Fixed bug in release script and updated contributing docs.
  [PR #184](https://github.com/aai-institute/pyDVL/pull/184)
- Added Pull Request template
  [PR #185](https://github.com/aai-institute/pyDVL/pull/185)
- Modified Pull Request template to automatically link PR to issue
  [PR ##186](https://github.com/aai-institute/pyDVL/pull/186)
- First implementation of Owen Sampling, squashed scores, better testing
  [PR #194](https://github.com/aai-institute/pyDVL/pull/194)
- Improved documentation on caching, Shapley, caveats of values, bibtex
  [PR #194](https://github.com/aai-institute/pyDVL/pull/194)
- **Breaking change:** Rearranging of modules to accommodate for new methods
  [PR #194](https://github.com/aai-institute/pyDVL/pull/194)


## 0.2.0 - 📚 Better docs

Mostly API documentation and notebooks, plus some bugfixes.

### Added

In [PR #161](https://github.com/aai-institute/pyDVL/pull/161):
- Support for $$ math in sphinx docs.
- Usage of sphinx extension for external links (introducing new directives like
  `:gh:`, `:issue:` and `:tfl:` to construct standardised links to external
  resources).
- Only update auto-generated documentation files if there are changes. Some
  minor additions to `update_docs.py`.
- Parallelization of exact combinatorial Shapley.
- Integrated KNN shapley into the main interface `compute_shapley_values`.

### Changed

In [PR #161](https://github.com/aai-institute/pyDVL/pull/161):
- Improved main docs and Shapley notebooks. Added or fixed many docstrings,
  readme and documentation for contributors. Typos, grammar and style in code,
  documentation and notebooks.
- Internal renaming and rearranging in the parallelization and caching modules.

### Fixed

- Bug in random matrix generation
  [PR #161](https://github.com/aai-institute/pyDVL/pull/161).
- Bugs in MapReduceJob's `_chunkify` and `_backpressure` methods
  [PR #176](https://github.com/aai-institute/pyDVL/pull/176).


## 0.1.0 - 🎉 first release

This is very first release of pyDVL.

It contains:

- Data Valuation Methods:

  - Leave-One-Out
  - Influence Functions
  - Shapley:
    - Exact Permutation and Combinatorial
    - Montecarlo Permutation and Combinatorial
    - Truncated Montecarlo Permutation
- Caching of results with Memcached
- Parallelization of computations with Ray
- Documentation
- Notebooks containing examples of different use cases<|MERGE_RESOLUTION|>--- conflicted
+++ resolved
@@ -48,29 +48,7 @@
 - Fix installation of dev requirements for Python3.10
   [PR #382](https://github.com/aai-institute/pyDVL/pull/382)
 - Improvements to IF documentation
-<<<<<<< HEAD
-  [PR #371](https://github.com/appliedAI-Initiative/pyDVL/pull/371)
-- Major changes to IF interface and functionality
-  [PR #278](https://github.com/appliedAI-Initiative/pyDVL/pull/278)
-  [PR #394](https://github.com/appliedAI-Initiative/pyDVL/pull/394)
-- **New Method**: Implements solving the hessian equation via spectral low-rank
-  approximation
-  [PR #365](https://github.com/appliedAI-Initiative/pyDVL/pull/365)
-- **Breaking Changes**:
-  - Add new joblib backend and set it as default
-    instead of the ray backend. Simplify the MapReduceJob class.
-    [PR #355](https://github.com/appliedAI-Initiative/pyDVL/pull/355)
-  - Bump torch dependency for influence package to 2.0
-    [PR #365](https://github.com/appliedAI-Initiative/pyDVL/pull/365)
-- **Bug fix** Fix installation of dev requirements for Python3.10
-  [PR #382](https://github.com/appliedAI-Initiative/pyDVL/pull/382)
-- Decouple ray.init from ParallelConfig 
-  [PR #373](https://github.com/appliedAI-Initiative/pyDVL/pull/383)
-- **New Method**: Add classwise Shapley algorithm. 
-  [PR #338](https://github.com/appliedAI-Initiative/pyDVL/pull/338)
-=======
   [PR #371](https://github.com/aai-institute/pyDVL/pull/371)
->>>>>>> 62295d46
 
 ## 0.6.1 - 🏗 Bug fixes and small improvements
 
