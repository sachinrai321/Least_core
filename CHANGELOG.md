# Changelog

## Unreleased

<<<<<<< HEAD
- No longer using docker within tests to start a memcached server
  [PR #444](https://github.com/aai-institute/pyDVL/pull/444)
=======
- Improvements and fixes to notebooks
  [PR #436](https://github.com/aai-institute/pyDVL/pull/436)
- Fix initialization of `data_names` in `ValuationResult.zeros()`
  [PR #443](https://github.com/aai-institute/pyDVL/pull/443)
>>>>>>> 0e75b185
- Using pytest-xdist for faster local tests
  [PR #440](https://github.com/aai-institute/pyDVL/pull/440)
- Added `AntitheticPermutationSampler`
  [PR #439](https://github.com/aai-institute/pyDVL/pull/439)
- Implementation of Data-OOB by @BastienZim
  [PR #426](https://github.com/aai-institute/pyDVL/pull/426), 
  [PR $431](https://github.com/aai-institute/pyDVL/pull/431)
- Refactoring of parallel module. Old imports will stop working in v0.9.0
  [PR #421](https://github.com/aai-institute/pyDVL/pull/421)

## 0.7.0 - 📚🆕 Documentation and IF overhaul, new methods and bug fixes 💥🐞

This is our first β release! We have worked hard to deliver improvements across
the board, with a focus on documentation and usability. We have also reworked
the internals of the `influence` module, improved parallelism and handling of
randomness.

### Added

- Implemented solving the Hessian equation via spectral low-rank approximation
  [PR #365](https://github.com/aai-institute/pyDVL/pull/365)
- Enabled parallel computation for Leave-One-Out values
  [PR #406](https://github.com/aai-institute/pyDVL/pull/406)
- Added more abbreviations to documentation
  [PR #415](https://github.com/aai-institute/pyDVL/pull/415)
- Added seed to functions from `pydvl.utils.numeric`, `pydvl.value.shapley` and
  `pydvl.value.semivalues`. Introduced new type `Seed` and conversion function 
  `ensure_seed_sequence`.
  [PR #396](https://github.com/aai-institute/pyDVL/pull/396)
- Added `batch_size` parameter to `compute_banzhaf_semivalues`,
  `compute_beta_shapley_semivalues`, `compute_shapley_semivalues` and
  `compute_generic_semivalues`.
  [PR #428](https://github.com/aai-institute/pyDVL/pull/428)

### Changed

- Replaced sphinx with mkdocs for documentation. Major overhaul of documentation
  [PR #352](https://github.com/aai-institute/pyDVL/pull/352)
- Made ray an optional dependency, relying on joblib as default parallel backend
  [PR #408](https://github.com/aai-institute/pyDVL/pull/408)
- Decoupled `ray.init` from `ParallelConfig` 
  [PR #373](https://github.com/aai-institute/pyDVL/pull/383)
- **Breaking Changes**
  - Signature change: return information about Hessian inversion from
    `compute_influence_factors`
    [PR #375](https://github.com/aai-institute/pyDVL/pull/376)
  - Major changes to IF interface and functionality. Foundation for a framework
    abstraction for IF computation.
    [PR #278](https://github.com/aai-institute/pyDVL/pull/278)
    [PR #394](https://github.com/aai-institute/pyDVL/pull/394)
  - Renamed `semivalues` to `compute_generic_semivalues`
    [PR #413](https://github.com/aai-institute/pyDVL/pull/413)
  - New `joblib` backend as default instead of ray. Simplify MapReduceJob.
    [PR #355](https://github.com/aai-institute/pyDVL/pull/355)
  - Bump torch dependency for influence package to 2.0
    [PR #365](https://github.com/aai-institute/pyDVL/pull/365)

### Fixed

- Fixes to parallel computation of generic semi-values: properly handle all
  samplers and stopping criteria, irrespective of parallel backend.
  [PR #372](https://github.com/aai-institute/pyDVL/pull/372)
- Optimises memory usage in IF calculation
  [PR #375](https://github.com/aai-institute/pyDVL/pull/376)
- Fix adding valuation results with overlapping indices and different lengths
  [PR #370](https://github.com/aai-institute/pyDVL/pull/370)
- Fixed bugs in conjugate gradient and `linear_solve`
  [PR #358](https://github.com/aai-institute/pyDVL/pull/358)
- Fix installation of dev requirements for Python3.10
  [PR #382](https://github.com/aai-institute/pyDVL/pull/382)
- Improvements to IF documentation
  [PR #371](https://github.com/aai-institute/pyDVL/pull/371)

## 0.6.1 - 🏗 Bug fixes and small improvements

- Fix parsing keyword arguments of `compute_semivalues` dispatch function
  [PR #333](https://github.com/aai-institute/pyDVL/pull/333)
- Create new `RayExecutor` class based on the concurrent.futures API,
  use the new class to fix an issue with Truncated Monte Carlo Shapley
  (TMCS) starting too many processes and dying, plus other small changes
  [PR #329](https://github.com/aai-institute/pyDVL/pull/329)
- Fix creation of GroupedDataset objects using the `from_arrays`
  and `from_sklearn` class methods 
  [PR #324](https://github.com/aai-institute/pyDVL/pull/334)
- Fix release job not triggering on CI when a new tag is pushed
  [PR #331](https://github.com/aai-institute/pyDVL/pull/331)
- Added alias `ApproShapley` from Castro et al. 2009 for permutation Shapley
  [PR #332](https://github.com/aai-institute/pyDVL/pull/332)

## 0.6.0 - 🆕 New algorithms, cleanup and bug fixes 🏗

- Fixes in `ValuationResult`: bugs around data names, semantics of
  `empty()`, new method `zeros()` and normalised random values
  [PR #327](https://github.com/aai-institute/pyDVL/pull/327)
- **New method**: Implements generalised semi-values for data valuation,
  including Data Banzhaf and Beta Shapley, with configurable sampling strategies
  [PR #319](https://github.com/aai-institute/pyDVL/pull/319)
- Adds kwargs parameter to `from_array` and `from_sklearn` Dataset and
  GroupedDataset class methods
  [PR #316](https://github.com/aai-institute/pyDVL/pull/316)
- PEP-561 conformance: added `py.typed`
  [PR #307](https://github.com/aai-institute/pyDVL/pull/307)
- Removed default non-negativity constraint on least core subsidy
  and added instead a `non_negative_subsidy` boolean flag.
  Renamed `options` to `solver_options` and pass it as dict.
  Change default least-core solver to SCS with 10000 max_iters.
  [PR #304](https://github.com/aai-institute/pyDVL/pull/304)
- Cleanup: removed unnecessary decorator `@unpackable`
  [PR #233](https://github.com/aai-institute/pyDVL/pull/233)
- Stopping criteria: fixed problem with `StandardError` and enable proper
  composition of index convergence statuses. Fixed a bug with `n_jobs` in
  `truncated_montecarlo_shapley`.
  [PR #300](https://github.com/aai-institute/pyDVL/pull/300) and
  [PR #305](https://github.com/aai-institute/pyDVL/pull/305)
- Shuffling code around to allow for simpler user imports, some cleanup and
  documentation fixes.
  [PR #284](https://github.com/aai-institute/pyDVL/pull/284)
- **Bug fix**: Warn instead of raising an error when `n_iterations`
  is less than the size of the dataset in Monte Carlo Least Core
  [PR #281](https://github.com/aai-institute/pyDVL/pull/281)

## 0.5.0 - 💥 Fixes, nicer interfaces and... more breaking changes 😒

- Fixed parallel and antithetic Owen sampling for Shapley values. Simplified
  and extended tests.
  [PR #267](https://github.com/aai-institute/pyDVL/pull/267)
- Added `Scorer` class for a cleaner interface. Fixed minor bugs around
  Group-Testing Shapley, added more tests and switched to cvxpy for the solver.
  [PR #264](https://github.com/aai-institute/pyDVL/pull/264)
- Generalised stopping criteria for valuation algorithms. Improved classes
  `ValuationResult` and `Status` with more operations. Some minor issues fixed.
  [PR #252](https://github.com/aai-institute/pyDVL/pull/250)
- Fixed a bug whereby `compute_shapley_values` would only spawn one process when
  using `n_jobs=-1` and Monte Carlo methods.
  [PR #270](https://github.com/aai-institute/pyDVL/pull/270)
- Bugfix in `RayParallelBackend`: wrong semantics for `kwargs`.
  [PR #268](https://github.com/aai-institute/pyDVL/pull/268)
- Splitting of problem preparation and solution in Least-Core computation.
  Umbrella function for LC methods.
  [PR #257](https://github.com/aai-institute/pyDVL/pull/257) 
- Operations on `ValuationResult` and `Status` and some cleanup
  [PR #248](https://github.com/aai-institute/pyDVL/pull/248)
- **Bug fix and minor improvements**: Fixes bug in TMCS with remote Ray cluster,
  raises an error for dummy sequential parallel backend with TMCS, clones model
  inside `Utility` before fitting by default, with flag `clone_before_fit` 
  to disable it, catches all warnings in `Utility` when `show_warnings` is 
  `False`. Adds Miner and Gloves toy games utilities
  [PR #247](https://github.com/aai-institute/pyDVL/pull/247)

## 0.4.0 - 🏭💥 New algorithms and more breaking changes

- GH action to mark issues as stale
  [PR #201](https://github.com/aai-institute/pyDVL/pull/201)
- Disabled caching of Utility values as well as repeated evaluations by default
  [PR #211](https://github.com/aai-institute/pyDVL/pull/211)
- Test and officially support Python version 3.9 and 3.10 
  [PR #208](https://github.com/aai-institute/pyDVL/pull/208)
- **Breaking change:** Introduces a class ValuationResult to gather and inspect
  results from all valuation algorithms
  [PR #214](https://github.com/aai-institute/pyDVL/pull/214)
- Fixes bug in Influence calculation with multidimensional input and adds new
  example notebook
  [PR #195](https://github.com/aai-institute/pyDVL/pull/195)
- **Breaking change**: Passes the input to `MapReduceJob` at initialization,
  removes `chunkify_inputs` argument from `MapReduceJob`, removes `n_runs`
  argument from `MapReduceJob`, calls the parallel backend's `put()` method for
  each generated chunk in `_chunkify()`, renames ParallelConfig's `num_workers`
  attribute to `n_local_workers`, fixes a bug in `MapReduceJob`'s chunkification
  when `n_runs` >= `n_jobs`, and defines a sequential parallel backend to run
  all jobs in the current thread
  [PR #232](https://github.com/aai-institute/pyDVL/pull/232)
- **New method**: Implements exact and monte carlo Least Core for data valuation,
  adds `from_arrays()` class method to the `Dataset` and `GroupedDataset`
  classes, adds `extra_values` argument to `ValuationResult`, adds
  `compute_removal_score()` and `compute_random_removal_score()` helper functions
  [PR #237](https://github.com/aai-institute/pyDVL/pull/237)
- **New method**: Group Testing Shapley for valuation, from _Jia et al. 2019_
  [PR #240](https://github.com/aai-institute/pyDVL/pull/240)
- Fixes bug in ray initialization in `RayParallelBackend` class
  [PR #239](https://github.com/aai-institute/pyDVL/pull/239)
- Implements "Egalitarian Least Core", adds [cvxpy](https://www.cvxpy.org/) as a
  dependency and uses it instead of scipy as optimizer
  [PR #243](https://github.com/aai-institute/pyDVL/pull/243)

## 0.3.0 - 💥 Breaking changes

- Simplified and fixed powerset sampling and testing
  [PR #181](https://github.com/aai-institute/pyDVL/pull/181)
- Simplified and fixed publishing to PyPI from CI
  [PR #183](https://github.com/aai-institute/pyDVL/pull/183)
- Fixed bug in release script and updated contributing docs.
  [PR #184](https://github.com/aai-institute/pyDVL/pull/184)
- Added Pull Request template
  [PR #185](https://github.com/aai-institute/pyDVL/pull/185)
- Modified Pull Request template to automatically link PR to issue
  [PR ##186](https://github.com/aai-institute/pyDVL/pull/186)
- First implementation of Owen Sampling, squashed scores, better testing
  [PR #194](https://github.com/aai-institute/pyDVL/pull/194)
- Improved documentation on caching, Shapley, caveats of values, bibtex
  [PR #194](https://github.com/aai-institute/pyDVL/pull/194)
- **Breaking change:** Rearranging of modules to accommodate for new methods
  [PR #194](https://github.com/aai-institute/pyDVL/pull/194)


## 0.2.0 - 📚 Better docs

Mostly API documentation and notebooks, plus some bugfixes.

### Added

In [PR #161](https://github.com/aai-institute/pyDVL/pull/161):
- Support for $$ math in sphinx docs.
- Usage of sphinx extension for external links (introducing new directives like
  `:gh:`, `:issue:` and `:tfl:` to construct standardised links to external
  resources).
- Only update auto-generated documentation files if there are changes. Some
  minor additions to `update_docs.py`.
- Parallelization of exact combinatorial Shapley.
- Integrated KNN shapley into the main interface `compute_shapley_values`.

### Changed

In [PR #161](https://github.com/aai-institute/pyDVL/pull/161):
- Improved main docs and Shapley notebooks. Added or fixed many docstrings,
  readme and documentation for contributors. Typos, grammar and style in code,
  documentation and notebooks.
- Internal renaming and rearranging in the parallelization and caching modules.

### Fixed

- Bug in random matrix generation
  [PR #161](https://github.com/aai-institute/pyDVL/pull/161).
- Bugs in MapReduceJob's `_chunkify` and `_backpressure` methods
  [PR #176](https://github.com/aai-institute/pyDVL/pull/176).


## 0.1.0 - 🎉 first release

This is very first release of pyDVL.

It contains:

- Data Valuation Methods:

  - Leave-One-Out
  - Influence Functions
  - Shapley:
    - Exact Permutation and Combinatorial
    - Montecarlo Permutation and Combinatorial
    - Truncated Montecarlo Permutation
- Caching of results with Memcached
- Parallelization of computations with Ray
- Documentation
- Notebooks containing examples of different use cases
<|MERGE_RESOLUTION|>--- conflicted
+++ resolved
@@ -2,15 +2,12 @@
 
 ## Unreleased
 
-<<<<<<< HEAD
 - No longer using docker within tests to start a memcached server
   [PR #444](https://github.com/aai-institute/pyDVL/pull/444)
-=======
 - Improvements and fixes to notebooks
   [PR #436](https://github.com/aai-institute/pyDVL/pull/436)
 - Fix initialization of `data_names` in `ValuationResult.zeros()`
   [PR #443](https://github.com/aai-institute/pyDVL/pull/443)
->>>>>>> 0e75b185
 - Using pytest-xdist for faster local tests
   [PR #440](https://github.com/aai-institute/pyDVL/pull/440)
 - Added `AntitheticPermutationSampler`
