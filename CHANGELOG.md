--- conflicted
+++ resolved
@@ -1,6 +1,13 @@
 # Changelog
 
 ## Unreleased
+
+### Added
+
+- Implement new method: `EkfacInfluence`
+  [PR #451](https://github.com/aai-institute/pyDVL/issues/451)
+- Implemented exact games in Castro et al. 2009 and 2017
+  [PR #341](https://github.com/appliedAI-Initiative/pyDVL/pull/341)
 
 ### Fixed
 
@@ -8,8 +15,6 @@
   for single dimensional arrays [PR #485](https://github.com/aai-institute/pyDVL/pull/485)
 - Fix implementations of `to` methods of `TorchInfluenceFunctionModel` implementations
   [PR #487](https://github.com/aai-institute/pyDVL/pull/487)
-- Implement new method: `EkfacInfluence`
-  [PR #451](https://github.com/aai-institute/pyDVL/issues/451)
 
 ## 0.8.0 - 🆕 New interfaces, scaling computation, bug fixes and improvements 🎁
 
@@ -141,31 +146,9 @@
 - Fix installation of dev requirements for Python3.10
   [PR #382](https://github.com/aai-institute/pyDVL/pull/382)
 - Improvements to IF documentation
-<<<<<<< HEAD
-  [PR #371](https://github.com/appliedAI-Initiative/pyDVL/pull/371)
-- Major changes to IF interface and functionality
-  [PR #278](https://github.com/appliedAI-Initiative/pyDVL/pull/278)
-  [PR #394](https://github.com/appliedAI-Initiative/pyDVL/pull/394)
-- **New Method**: Implements solving the hessian equation via spectral low-rank approximation
-  [PR #365](https://github.com/appliedAI-Initiative/pyDVL/pull/365)
-- **Breaking Changes**:
-  - Add new joblib backend and set it as default
-    instead of the ray backend. Simplify the MapReduceJob class.
-    [PR #355](https://github.com/appliedAI-Initiative/pyDVL/pull/355)
-  - Bump torch dependency for influence package to 2.0 [PR #365](https://github.com/appliedAI-Initiative/pyDVL/pull/365)
-- **Bug fix** Fix installation of dev requirements for Python3.10
-  [PR #382](https://github.com/appliedAI-Initiative/pyDVL/pull/382)
-- Decouple ray.init from ParallelConfig 
-  [PR #373](https://github.com/appliedAI-Initiative/pyDVL/pull/383)
-- Implemented exact games in Castro et al. 2009 and 2017
-  [PR #341](https://github.com/appliedAI-Initiative/pyDVL/pull/341)
-
-## 0.6.1 - 🏗 Bug fixes and small improvement
-=======
   [PR #371](https://github.com/aai-institute/pyDVL/pull/371)
 
 ## 0.6.1 - 🏗 Bug fixes and small improvements
->>>>>>> 094ba735
 
 - Fix parsing keyword arguments of `compute_semivalues` dispatch function
   [PR #333](https://github.com/aai-institute/pyDVL/pull/333)
