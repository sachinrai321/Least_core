<<<<<<< HEAD
black[jupyter]==22.12.0
isort==5.11.3
jupyter
mypy == 0.982
nbconvert==7.2.6
=======
black[jupyter] == 23.1.0
isort == 5.12.0
jupyter
mypy == 0.982
nbconvert>=7.2.9
>>>>>>> 63fbe881
nbstripout == 0.6.1
bump2version
pre-commit==3.1.1
pytest==7.2.2
pytest-cov
pytest-docker==0.12.0
pytest-mock
pytest-timeout
ray[default] >= 0.8
tox<4.0.0
tox-wheel
types-tqdm
twine==4.0.2<|MERGE_RESOLUTION|>--- conflicted
+++ resolved
@@ -1,16 +1,8 @@
-<<<<<<< HEAD
-black[jupyter]==22.12.0
-isort==5.11.3
-jupyter
-mypy == 0.982
-nbconvert==7.2.6
-=======
 black[jupyter] == 23.1.0
 isort == 5.12.0
 jupyter
 mypy == 0.982
 nbconvert>=7.2.9
->>>>>>> 63fbe881
 nbstripout == 0.6.1
 bump2version
 pre-commit==3.1.1
