--- conflicted
+++ resolved
@@ -5,7 +5,6 @@
 from typing import (
     Collection,
     Dict,
-    Generator,
     Iterable,
     Iterator,
     List,
@@ -23,13 +22,9 @@
 from dask import array as da
 from numpy.typing import NDArray
 from torch.utils.data import Dataset
-<<<<<<< HEAD
+from tqdm import tqdm
 
 from ...utils.exceptions import catch_and_raise_exception
-from ..array import NestedSequenceAggregator, NumpyConverter, SequenceAggregator
-=======
-from tqdm import tqdm
-
 from ..array import (
     LazyChunkSequence,
     NestedLazyChunkSequence,
@@ -37,7 +32,6 @@
     NumpyConverter,
     SequenceAggregator,
 )
->>>>>>> 7fa1ab28
 
 logger = logging.getLogger(__name__)
 
