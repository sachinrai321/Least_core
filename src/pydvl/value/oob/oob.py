--- conflicted
+++ resolved
@@ -6,7 +6,6 @@
 In: Published at ICML 2023
 
 """
-from collections.abc import Callable
 from typing import Optional, TypeVar
 
 import numpy as np
@@ -14,12 +13,8 @@
 from sklearn.base import is_classifier, is_regressor
 from sklearn.ensemble import BaggingClassifier, BaggingRegressor
 
-<<<<<<< HEAD
-from pydvl.utils import Utility, maybe_progress
+from pydvl.utils import Seed, Utility, maybe_progress
 from pydvl.utils.types import LossFunction
-=======
-from pydvl.utils import Seed, Utility, maybe_progress
->>>>>>> 3d0e579a
 from pydvl.value.result import ValuationResult
 
 __all__ = ["compute_data_oob"]
@@ -32,15 +27,9 @@
     *,
     n_est: int = 10,
     max_samples: float = 0.8,
-<<<<<<< HEAD
     n_jobs: Optional[int] = None,
     loss: Optional[LossFunction] = None,
-    *,
-=======
-    loss: Callable = None,
-    n_jobs: int = None,
     seed: Optional[Seed] = None,
->>>>>>> 3d0e579a
     progress: bool = False,
 ) -> ValuationResult:
     r"""Computes Data out of bag values
@@ -79,7 +68,7 @@
         max_samples: The fraction of samples to draw to train each base
             estimator.
         loss: A function taking as parameters model prediction and corresponding
-            data labels(preds, y) and returning an array of point-wise errors.
+            data labels(y_true, y_pred) and returning an array of point-wise errors.
         n_jobs: The number of jobs to run in parallel used in the bagging
             procedure for both fit and predict.
         seed: Either an instance of a numpy random number generator or a seed
@@ -128,12 +117,8 @@
     ):  # The bottleneck is the bag fitting not this part so TQDM is not very useful here
         oob_idx = np.setxor1d(u.data.indices, np.unique(samples))
         array_loss = loss(
-<<<<<<< HEAD
             y_true=u.data.y_train[oob_idx],
             y_pred=est.predict(u.data.x_train[oob_idx]),
-=======
-            y_true=u.data.y_train[oob_idx], y_pred=est.predict(u.data.x_train[oob_idx])
->>>>>>> 3d0e579a
         )
         result += ValuationResult(
             algorithm="data_oob",
@@ -144,37 +129,6 @@
     return result
 
 
-<<<<<<< HEAD
-def point_wise_accuracy(y_true: NDArray, y_pred: NDArray) -> NDArray[np.int_]:
-    r"""Computes point-wise accuracy between true labels and model predictions.
-
-    Args:
-        y_true: True labels.
-        y_pred: Predicted labels.
-
-    Returns:
-        Array of point-wise accuracy
-    """
-    return np.asarray(y_pred == y_true, dtype=np.int_)
-
-
-def neg_l2_distance(y_true: NDArray[T], y_pred: NDArray[T]) -> NDArray[T]:
-    r"""Computes negative l2 distance between ground truth and model predictions.
-
-    Args:
-        y_true: Ground truth values.
-        y_pred: Predicted values.
-
-    Returns:
-        Array with point-wise negative l2 distance between label and model prediction
-    """
-    return -np.square(
-        np.array(
-            y_pred - y_true,
-            dtype=np.float64,
-        )
-    )
-=======
 def point_wise_accuracy(y_true: NDArray[T], y_pred: NDArray[T]) -> NDArray[T]:
     r"""Point-wise 0-1 loss between two arrays
 
@@ -199,5 +153,4 @@
         Array with point-wise negative $l_2$ distances between labels and model
         predictions
     """
-    return -np.square(np.array(y_pred - y_true), dtype=y_pred.dtype)
->>>>>>> 3d0e579a
+    return -np.square(np.array(y_pred - y_true), dtype=y_pred.dtype)