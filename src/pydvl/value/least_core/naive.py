import logging
import warnings
from typing import Optional

import numpy as np
from numpy.typing import NDArray

from pydvl.utils import Utility, maybe_progress, powerset
from pydvl.value.least_core._common import (
    _solve_egalitarian_least_core_quadratic_program,
    _solve_least_core_linear_program,
)
from pydvl.value.results import ValuationResult, ValuationStatus

__all__ = ["exact_least_core"]

logger = logging.getLogger(__name__)


def exact_least_core(
    u: Utility, *, options: Optional[dict] = None, progress: bool = True, **kwargs
) -> ValuationResult:
    r"""Computes the exact Least Core values.

    .. note::
       If the training set contains more than 20 instances a warning is printed
       because the computation is very expensive. This method is mostly used for
       internal testing and simple use cases. Please refer to the
       :func:`Monte Carlo method <pydvl.value.least_core.montecarlo.montecarlo_least_core>`
       for practical applications.

    The least core is the solution to the following Linear Programming problem:

    $$
    \begin{array}{lll}
    \text{minimize} & \displaystyle{e} & \\
    \text{subject to} & \displaystyle\sum_{i\in N} x_{i} = v(N) & \\
    & \displaystyle\sum_{i\in S} x_{i} + e \geq v(S) &, \forall S \subseteq N \\
    \end{array}
    $$

    Where $N = \{1, 2, \dots, n\}$ are the training set's indices.

    :param u: Utility object with model, data, and scoring function
<<<<<<< HEAD
    :param options: Keyword arguments that will be used to select a solver
        and to configure it. Refer to the following page for all possible options:
        https://www.cvxpy.org/tutorial/advanced/index.html#setting-solver-options
    :param progress: If True, shows a tqdm progress bar

    :return: Object with the data values and the least core value.
=======
    :param options: LP Solver options. Refer to `SciPy's documentation
        <https://docs.scipy.org/doc/scipy/reference/optimize.linprog-highs.html>`_
        for more information
    :param progress: Whether to display a progress bar
    :return: Object with the data values.
>>>>>>> 372a3412
    """
    n = len(u.data)

    # Arbitrary choice, will depend on time required, caching, etc.
    if n > 20:
        warnings.warn(f"Large dataset! Computation requires 2^{n} calls to model.fit()")

    if options is None:
        options = {}

    powerset_size = 2**n

    logger.debug("Building vectors and matrices for linear programming problem")
    A_eq = np.ones((1, n))
    A_lb = np.zeros((powerset_size, n))

    logger.debug("Iterating over all subsets")
    utility_values = np.zeros(powerset_size)
    for i, subset in enumerate(
        maybe_progress(
            powerset(u.data.indices),
            progress,
            total=powerset_size - 1,
            position=0,
        )
    ):
        indices = np.zeros(n, dtype=bool)
        indices[list(subset)] = True
        A_lb[i, indices] = 1
        utility_values[i] = u(subset)

    b_lb = utility_values
    b_eq = utility_values[-1:]

    _, least_core_value = _solve_least_core_linear_program(
        n_variables=n, A_eq=A_eq, b_eq=b_eq, A_lb=A_lb, b_lb=b_lb, **options
    )

    values: Optional[NDArray[np.float_]]

    if least_core_value is None:
        logger.debug("No values were found")
        status = ValuationStatus.Failed
        values = np.empty(n)
        values[:] = np.nan
        least_core_value = np.nan
        return ValuationResult(
            algorithm="exact_least_core",
            status=status,
            values=values,
            stderr=None,
            data_names=u.data.data_names,
            least_core_value=least_core_value,
        )

    values = _solve_egalitarian_least_core_quadratic_program(
        least_core_value,
        n_variables=n,
        A_eq=A_eq,
        b_eq=b_eq,
        A_lb=A_lb,
        b_lb=b_lb,
        **options,
    )

    if values is None:
        logger.debug("No values were found")
        status = ValuationStatus.Failed
        values = np.empty(n)
        values[:] = np.nan
        least_core_value = np.nan
    else:
        status = ValuationStatus.Converged

    return ValuationResult(
        algorithm="exact_least_core",
        status=status,
        values=values,
        stderr=None,
        data_names=u.data.data_names,
        least_core_value=least_core_value,
    )<|MERGE_RESOLUTION|>--- conflicted
+++ resolved
@@ -42,20 +42,12 @@
     Where $N = \{1, 2, \dots, n\}$ are the training set's indices.
 
     :param u: Utility object with model, data, and scoring function
-<<<<<<< HEAD
     :param options: Keyword arguments that will be used to select a solver
         and to configure it. Refer to the following page for all possible options:
         https://www.cvxpy.org/tutorial/advanced/index.html#setting-solver-options
     :param progress: If True, shows a tqdm progress bar
 
     :return: Object with the data values and the least core value.
-=======
-    :param options: LP Solver options. Refer to `SciPy's documentation
-        <https://docs.scipy.org/doc/scipy/reference/optimize.linprog-highs.html>`_
-        for more information
-    :param progress: Whether to display a progress bar
-    :return: Object with the data values.
->>>>>>> 372a3412
     """
     n = len(u.data)
 
