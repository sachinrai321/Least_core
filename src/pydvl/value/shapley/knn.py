"""
This module contains Shapley computations for K-Nearest Neighbours.

.. todo::
   Implement approximate KNN computation for sublinear complexity)
"""

from typing import Dict, Union

import numpy as np
from sklearn.neighbors import KNeighborsClassifier, NearestNeighbors

from pydvl.utils import Utility, maybe_progress
from pydvl.utils.status import Status
from pydvl.value.result import ValuationResult

__all__ = ["knn_shapley"]


def knn_shapley(u: Utility, *, progress: bool = True) -> ValuationResult:
    """Computes exact Shapley values for a KNN classifier.

    This implements the method described in :footcite:t:`jia_efficient_2019a`.
    It exploits the local structure of K-Nearest Neighbours to reduce the number
    of calls to the utility function to a constant number per index, thus
    reducing computation time to $O(n)$.

    :param u: Utility with a KNN model to extract parameters from. The object
        will not be modified nor used other than to call `get_params()
        <https://scikit-learn.org/stable/modules/generated/sklearn.base.BaseEstimator.html#sklearn.base.BaseEstimator.get_params>`_
    :param progress: Whether to display a progress bar.
    :return: Object with the data values.
    :raises TypeError: If the model in the utility is not a `KNeighborsClassifier
        <https://scikit-learn.org/stable/modules/generated/sklearn.neighbors.KNeighborsClassifier.html>`_

    .. versionadded:: 0.1.0

    """
    if not isinstance(u.model, KNeighborsClassifier):
        raise TypeError("KNN Shapley requires a K-Nearest Neighbours model")

    defaults: Dict[str, Union[int, str]] = {
        "algorithm": "ball_tree" if u.data.dim >= 20 else "kd_tree",
        "metric": "minkowski",
        "p": 2,
    }
    defaults.update(u.model.get_params())
    # HACK: NearestNeighbors doesn't support this. There will be more...
    del defaults["weights"]
    n_neighbors: int = int(defaults["n_neighbors"])
    defaults["n_neighbors"] = len(u.data)  # We want all training points sorted

    assert n_neighbors < len(u.data)
    # assert data.target_dim == 1

    nns = NearestNeighbors(**defaults).fit(u.data.x_train)
    # closest to farthest
    _, indices = nns.kneighbors(u.data.x_test)

    values = np.zeros_like(u.data.indices, dtype=np.float_)
    n = len(u.data)
    yt = u.data.y_train
    iterator = enumerate(zip(u.data.y_test, indices), start=1)
    for j, (y, ii) in maybe_progress(iterator, progress):
        value_at_x = int(yt[ii[-1]] == y) / n
        values[ii[-1]] += (value_at_x - values[ii[-1]]) / j
        for i in range(n - 2, n_neighbors, -1):  # farthest to closest
            value_at_x = (
                values[ii[i + 1]] + (int(yt[ii[i]] == y) - int(yt[ii[i + 1]] == y)) / i
            )
            values[ii[i]] += (value_at_x - values[ii[i]]) / j
        for i in range(n_neighbors, -1, -1):  # farthest to closest
            value_at_x = (
                values[ii[i + 1]]
                + (int(yt[ii[i]] == y) - int(yt[ii[i + 1]] == y)) / n_neighbors
            )
            values[ii[i]] += (value_at_x - values[ii[i]]) / j

    return ValuationResult(
        algorithm="knn_shapley",
        status=Status.Converged,
        values=values,
<<<<<<< HEAD
        steps=len(indices),
        stderr=None,
=======
>>>>>>> 18d2873d
        data_names=u.data.data_names,
    )<|MERGE_RESOLUTION|>--- conflicted
+++ resolved
@@ -80,10 +80,5 @@
         algorithm="knn_shapley",
         status=Status.Converged,
         values=values,
-<<<<<<< HEAD
-        steps=len(indices),
-        stderr=None,
-=======
->>>>>>> 18d2873d
         data_names=u.data.data_names,
     )