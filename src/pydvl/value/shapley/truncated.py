--- conflicted
+++ resolved
@@ -84,24 +84,17 @@
 class FixedTruncation(TruncationPolicy):
     """Break a permutation after computing a fixed number of marginals.
 
-<<<<<<< HEAD
+    The experiments in Appendix B of [@ghorbani_data_2019] show that when the
+    training set size is large enough, one can simply truncate the iteration
+    over permutations after a fixed number of steps. This happens because beyond
+    a certain number of samples in a training set, the model becomes insensitive
+    to new ones. Alas, this strongly depends on the data distribution and the
+    model and there is no automatic way of estimating this number.
+
     Args:
         u: Utility object with model, data, and scoring function
         fraction: Fraction of marginals in a permutation to compute before
             stopping (e.g. 0.5 to compute half of the marginals).
-=======
-    The experiments in Appendix B of :footcite:t:`ghorbani_data_2019` show
-    that when the training set size is large enough, one can simply truncate the
-    iteration over permutations after a fixed number of steps. This happens
-    because beyond a certain number of samples in a training set, the model
-    becomes insensitive to new ones. Alas, this strongly depends on the data
-    distribution and the model and there is no automatic way of estimating this
-    number.
-
-    :param u: Utility object with model, data, and scoring function
-    :param fraction: Fraction of marginals in a permutation to compute before
-        stopping (e.g. 0.5 to compute half of the marginals).
->>>>>>> 80d965bd
     """
 
     def __init__(self, u: Utility, fraction: float):
@@ -199,32 +192,14 @@
     coordinator_update_period: int = 10,
     worker_update_period: int = 5,
 ) -> ValuationResult:
-<<<<<<< HEAD
-    """Monte Carlo approximation to the Shapley value of data points.
-
-    This implements the permutation-based method described in
-    [@ghorbani_data_2019]. It is a Monte Carlo estimate of the sum
-    over all possible permutations of the index set, with a double stopping
-    criterion.
+    """
+    !!! Warning
+        This method is deprecated and only a wrapper for
+        [permutation_montecarlo_shapley][pydvl.value.shapley.montecarlo.permutation_montecarlo_shapley].
 
     !!! Todo
         Think of how to add Robin-Gelman or some other more principled stopping
         criterion.
-
-    Instead of naively implementing the expectation, we sequentially add points
-    to a dataset from a permutation and incrementally compute marginal utilities.
-    We stop computing marginals for a given permutation based on a
-    [TruncationPolicy][pydvl.value.shapley.truncated.TruncationPolicy].
-    [@ghorbani_data_2019] mention two policies: one that stops after a certain
-    fraction of marginals are computed, implemented in
-    [FixedTruncation][pydvl.value.shapley.truncated.FixedTruncation], and one
-    that stops if the last computed utility ("score") is close to the total
-    utility using the standard deviation of the utility as a measure of proximity,
-    implemented in
-    [BootstrapTruncation][pydvl.value.shapley.truncated.BootstrapTruncation].
-
-    We keep sampling permutations and updating all shapley values until the
-    [StoppingCriterion][pydvl.value.stopping.StoppingCriterion] returns `True`.
 
     Args:
         u: Utility object with model, data, and scoring function
@@ -235,28 +210,8 @@
         config: Object configuring parallel computation, with cluster address,
             number of cpus, etc.
         n_jobs: Number of permutation monte carlo jobs to run concurrently.
-        coordinator_update_period: in seconds. How often to check the
-            accumulated results from the workers for convergence.
-        worker_update_period: interval in seconds between different updates to
-            and from the coordinator
-
     Returns:
         Object with the data values.
-=======
->>>>>>> 80d965bd
-    """
-    .. warning::
-       This method is deprecated and only a wrapper for
-       :func:`~pydvl.value.shapley.montecarlo.permutation_montecarlo_shapley`.
-
-    :param u:
-    :param done:
-    :param truncation:
-    :param config:
-    :param n_jobs:
-    :param coordinator_update_period:
-    :param worker_update_period:
-    :return:
     """
     from pydvl.value.shapley.montecarlo import permutation_montecarlo_shapley
 
