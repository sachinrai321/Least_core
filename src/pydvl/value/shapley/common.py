--- conflicted
+++ resolved
@@ -29,7 +29,7 @@
     """Umbrella method to compute Shapley values with any of the available
     algorithms.
 
-    See [Data valuation][computing-data-values] for an overview.
+    See [[data-valuation]] for an overview.
 
     The following algorithms are available. Note that the exact methods can only
     work with very small datasets and are thus intended only for testing. Some
@@ -44,24 +44,13 @@
       [combinatorial_montecarlo_shapley()][pydvl.value.shapley.montecarlo.combinatorial_montecarlo_shapley].
     - `permutation_exact`: uses the permutation-based implementation of data
       Shapley. Computation is **not parallelized**. Implemented in
-<<<<<<< HEAD
       [permutation_exact_shapley()][pydvl.value.shapley.naive.permutation_exact_shapley].
     - `permutation_montecarlo`: uses the approximate Monte Carlo
-      implementation of permutation data Shapley. Implemented in
+      implementation of permutation data Shapley. Accepts a
+      [TruncationPolicy][pydvl.value.shapley.truncated.TruncationPolicy] to stop
+      computing marginals. Implemented in
       [permutation_montecarlo_shapley()][pydvl.value.shapley.montecarlo.permutation_montecarlo_shapley].
-    - `truncated_montecarlo`: default option, same as `permutation_montecarlo`
-      but stops the computation whenever a certain accuracy is reached.
-      Implemented in
-      [truncated_montecarlo_shapley()][pydvl.value.shapley.truncated.truncated_montecarlo_shapley].
     - `owen_sampling`: Uses the Owen continuous extension of the utility
-=======
-      :func:`~pydvl.value.shapley.naive.permutation_exact_shapley`.
-    - ``permutation_montecarlo``: uses the approximate Monte Carlo
-      implementation of permutation data Shapley. Accepts a
-      :class:`TruncationPolicy` to stop computing marginals. Implemented in
-      :func:`~pydvl.value.shapley.montecarlo.permutation_montecarlo_shapley`.
-    - ``owen_sampling``: Uses the Owen continuous extension of the utility
->>>>>>> 80d965bd
       function to the unit cube. Implemented in
       [owen_sampling_shapley()][pydvl.value.shapley.owen.owen_sampling_shapley]. This
       method does not take a [StoppingCriterion][pydvl.value.stopping.StoppingCriterion]
@@ -155,9 +144,9 @@
         delta = kwargs.pop("delta", 0.05)
         return group_testing_shapley(
             u,
-            epsilon=epsilon,
+            epsilon=float(epsilon),
             delta=delta,
-            n_samples=n_samples,
+            n_samples=int(n_samples),
             n_jobs=n_jobs,
             progress=progress,
             **kwargs,
