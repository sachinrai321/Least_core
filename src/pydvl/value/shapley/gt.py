--- conflicted
+++ resolved
@@ -135,24 +135,15 @@
     Computes utilities of sets sampled using the strategy for estimating the
     differences in Shapley values.
 
-<<<<<<< HEAD
-    :param u: Utility object with model, data, and scoring function.
-    :param n_samples: total number of samples (subsets) to use.
-    :param progress: Whether to display progress bars for each job.
-    :param job_id: id to use for reporting progress (e.g. to place progres bars)
-    :param seed: Either an instance of a numpy random number generator or a seed
-        for it.
-    :return:
-=======
     Args:
         u: Utility object with model, data, and scoring function.
         n_samples: total number of samples (subsets) to use.
         progress: Whether to display progress bars for each job.
         job_id: id to use for reporting progress (e.g. to place progres bars)
-
-    Returns:
-
->>>>>>> 62295d46
+        seed: Either an instance of a numpy random number generator or a seed
+        for it.
+    Returns:
+
     """
     rng = np.random.default_rng(seed)
     n = len(u.data.indices)
@@ -197,34 +188,6 @@
     values can be approximated with a Monte Carlo sum. These are then used to
     solve for the individual values in a feasibility problem.
 
-<<<<<<< HEAD
-    :param u: Utility object with model, data, and scoring function
-    :param n_samples: Number of tests to perform. Use
-        :func:`num_samples_eps_delta` to estimate this.
-    :param epsilon: From the (ε,δ) sample bound. Use the same as for the
-        estimation of ``n_iterations``.
-    :param delta: From the (ε,δ) sample bound. Use the same as for the
-        estimation of ``n_iterations``.
-    :param n_jobs: Number of parallel jobs to use. Each worker performs a chunk
-        of all tests (i.e. utility evaluations).
-    :param config: Object configuring parallel computation, with cluster
-        address, number of cpus, etc.
-    :param progress: Whether to display progress bars for each job.
-    :param seed: Either an instance of a numpy random number generator or a seed
-        for it.
-    :param options: Additional options to pass to `cvxpy.Problem.solve()
-        <https://www.cvxpy.org/tutorial/advanced/index.html#solve-method-options>`_.
-        E.g. to change the solver (which defaults to `cvxpy.SCS`) pass
-        `solver=cvxpy.CVXOPT`.
-
-    :return: Object with the data values.
-
-    .. versionadded:: 0.4.0
-
-    .. versionchanged:: 0.5.0
-       Changed the solver to cvxpy instead of scipy's linprog. Added the ability
-       to pass arbitrary options to it.
-=======
     Args:
         u: Utility object with model, data, and scoring function
         n_samples: Number of tests to perform. Use
@@ -239,6 +202,8 @@
         config: Object configuring parallel computation, with cluster
             address, number of cpus, etc.
         progress: Whether to display progress bars for each job.
+        seed: Either an instance of a numpy random number generator or a seed
+        for it.
         options: Additional options to pass to
             [cvxpy.Problem.solve()](https://www.cvxpy.org/tutorial/advanced/index.html#solve-method-options).
             E.g. to change the solver (which defaults to `cvxpy.SCS`) pass
@@ -252,7 +217,6 @@
     !!! tip "Changed in version 0.5.0"
         Changed the solver to cvxpy instead of scipy's linprog. Added the ability
         to pass arbitrary options to it.
->>>>>>> 62295d46
     """
 
     n = len(u.data.indices)
