--- conflicted
+++ resolved
@@ -67,32 +67,17 @@
 ) -> ValuationResult:
     """Helper function for [permutation_montecarlo_shapley()][pydvl.value.shapley.montecarlo.permutation_montecarlo_shapley].
 
-    Computes marginal utilities of each training sample in
-    [u.data][pydvl.utils.utility.Utility] by iterating through randomly
-    sampled permutations.
-
-<<<<<<< HEAD
+    Computes marginal utilities of each training sample in a randomly sampled
+    permutation.
     Args:
         u: Utility object with model, data, and scoring function
-        done: Check on the results which decides when to stop
         truncation: A callable which decides whether to interrupt
             processing a permutation and set all subsequent marginals to zero.
         algorithm_name: For the results object. Used internally by different
             variants of Shapley using this subroutine
-        progress: Whether to display progress bars for each job.
-        job_id: id to use for reporting progress (e.g. to place progres bars)
 
     Returns:
         An object with the results
-=======
-    :param u: Utility object with model, data, and scoring function
-    :param truncation: A callable which decides whether to interrupt
-        processing a permutation and set all subsequent marginals to zero.
-    :param algorithm_name: For the results object. Used internally by different
-        variants of Shapley using this subroutine
-
-    :return: An object with the results
->>>>>>> 6f8cda95
     """
 
     result = ValuationResult.zeros(
