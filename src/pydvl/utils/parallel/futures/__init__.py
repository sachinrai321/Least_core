--- conflicted
+++ resolved
@@ -1,4 +1,3 @@
-import logging
 from concurrent.futures import Executor
 from contextlib import contextmanager
 from typing import Generator, Optional
@@ -9,8 +8,6 @@
 
 __all__ = ["init_executor"]
 
-logger = logging.getLogger(__name__)
-
 
 @contextmanager
 def init_executor(
@@ -18,22 +15,13 @@
     config: ParallelConfig = ParallelConfig(),
     **kwargs: dict,
 ) -> Generator[Executor, None, None]:
-    """Initializes a futures executor based on the passed parallel configuration object.
+    """Initializes a futures executor for the given parallel configuration.
 
-<<<<<<< HEAD
     Args:
         max_workers: Maximum number of concurrent tasks.
         config: instance of [ParallelConfig][pydvl.utils.config.ParallelConfig]
             with cluster address, number of cpus, etc.
         kwargs: Other optional parameter that will be passed to the executor.
-=======
-    :param max_workers: Maximum number of concurrent tasks.
-    :param config: instance of :class:`~pydvl.utils.config.ParallelConfig` with
-        cluster address, number of cpus, etc.
-    :param kwargs: Optional parameters that will be passed to the executor,
-        e.g. ``cancel_futures`` for executors that support it, like
-        :class:`~pydvl.utils.parallel.futures.ray.RayExecutor`.
->>>>>>> 80d965bd
 
     Examples:
 
