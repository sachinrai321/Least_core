"""
This module contains routines for numerical computations used across the
library.
"""
from __future__ import annotations

from itertools import chain, combinations
<<<<<<< HEAD
from typing import Collection, Generator, Iterator, List, Optional, Tuple, TypeVar, cast
=======
from typing import Collection, Generator, Iterator, Optional, Tuple, TypeVar, overload
>>>>>>> 0872cb7b

import numpy as np
from numpy.typing import NDArray

__all__ = [
    "running_moments",
    "linear_regression_analytical_derivative_d2_theta",
    "linear_regression_analytical_derivative_d_theta",
    "linear_regression_analytical_derivative_d_x_d_theta",
    "num_samples_permutation_hoeffding",
    "powerset",
    "random_matrix_with_condition_number",
    "random_subset",
    "random_powerset",
    "random_powerset_group_conditional",
    "random_subset_of_size",
    "top_k_value_accuracy",
]

T = TypeVar("T", bound=np.generic)


def powerset(s: NDArray[T]) -> Iterator[Collection[T]]:
    """Returns an iterator for the power set of the argument.

     Subsets are generated in sequence by growing size. See
     :func:`random_powerset` for random sampling.

    >>> import numpy as np
    >>> from pydvl.utils.numeric import powerset
    >>> list(powerset(np.array((1,2))))
    [(), (1,), (2,), (1, 2)]

     :param s: The set to use
     :return: An iterator
     :raises TypeError: If the argument is not an ``Iterable``.
    """
    return chain.from_iterable(combinations(s, r) for r in range(len(s) + 1))


def num_samples_permutation_hoeffding(eps: float, delta: float, u_range: float) -> int:
    """Lower bound on the number of samples required for MonteCarlo Shapley to
    obtain an (ε,δ)-approximation.

    That is: with probability 1-δ, the estimated value for one data point will
    be ε-close to the true quantity, if at least this many permutations are
    sampled.

    :param eps: ε > 0
    :param delta: 0 < δ <= 1
    :param u_range: Range of the :class:`~pydvl.utils.utility.Utility` function
    :return: Number of _permutations_ required to guarantee ε-correct Shapley
        values with probability 1-δ
    """
    return int(np.ceil(np.log(2 / delta) * 2 * u_range**2 / eps**2))


def random_subset(s: NDArray[T], q: float = 0.5) -> NDArray[T]:
    """Returns one subset at random from ``s``.

    :param s: set to sample from
    :param q: Sampling probability for elements. The default 0.5 yields a
        uniform distribution over the power set of s.
    :return: the subset
    """
    rng = np.random.default_rng()
    selection = rng.uniform(size=len(s)) > q
    return s[selection]


def random_powerset(
    s: NDArray[T], n_samples: Optional[int] = None, q: float = 0.5
) -> Generator[NDArray[T], None, None]:
    """Samples subsets from the power set of the argument, without
    pre-generating all subsets and in no order.

    See `powerset()` if you wish to deterministically generate all subsets.

    To generate subsets, `len(s)` Bernoulli draws with probability `q` are
    drawn. The default value of `q = 0.5` provides a uniform distribution over
    the power set of `s`. Other choices can be used e.g. to implement
    :func:`Owen sampling
    <pydvl.value.shapley.montecarlo.owen_sampling_shapley>`.

    :param s: set to sample from
    :param n_samples: if set, stop the generator after this many steps.
        Defaults to `np.iinfo(np.int32).max`
    :param q: Sampling probability for elements. The default 0.5 yields a
        uniform distribution over the power set of s.

    :return: Samples from the power set of s
    :raises: TypeError: if the data `s` is not a NumPy array
    :raises: ValueError: if the element sampling probability is not in [0,1]

    """
    if not isinstance(s, np.ndarray):
        raise TypeError("Set must be an NDArray")
    if q < 0 or q > 1:
        raise ValueError("Element sampling probability must be in [0,1]")

    total = 1
    if n_samples is None:
        n_samples = np.iinfo(np.int32).max
    while total <= n_samples:
        yield random_subset(s, q)
        total += 1


def random_powerset_group_conditional(
    s: NDArray[T],
    labels: NDArray[np.int_],
    n_samples: Optional[int] = None,
    min_elements: int = 1,
) -> Generator[NDArray[T], None, None]:
    """
    :param s: set to sample from
    :param labels: Labels that a minimum number from each label group is included.
    :param n_samples: if set, stop the generator after this many steps.
        Defaults to `np.iinfo(np.int32).max`
    :param min_elements: The minimum number of elements for each distinct label and its associated group.

    :return: Samples from the power set of s
    :raises: TypeError: if the data `s` is not a NumPy array
    :raises: ValueError: if the element sampling probability is not in [0,1]

    """
    if not isinstance(s, np.ndarray):
        raise TypeError("Set must be an NDArray")

    if not isinstance(labels, np.ndarray):
        raise TypeError("Labels must be an NDArray")

    if len(labels) != len(s):
        raise ValueError("Set and labels have to be of same size.")

    rng = np.random.default_rng()
    total = 1
    if n_samples is None:
        n_samples = np.iinfo(np.int32).max

    while total <= n_samples:

        subsets: List[NDArray[T]] = []
        for label in labels:
            label_indices = np.asarray(np.where(labels == label)[0])
            subset_length = int(rng.integers(min_elements, len(label_indices)))
            subsets.append(random_subset_of_size(s[label_indices], subset_length))

        subset = np.concatenate(tuple(subsets))
        rng.shuffle(subset)
        yield subset
        total += 1


def random_subset_of_size(s: NDArray[T], size: int) -> NDArray[T]:
    """Samples a random subset of given size uniformly from the powerset
    of ``s``.

    :param s: Set to sample from
    :param size: Size of the subset to generate
    :return: The subset
    :raises ValueError: If size > len(s)
    """
    if size > len(s):
        raise ValueError("Cannot sample subset larger than set")
    rng = np.random.default_rng()
    return rng.choice(s, size=size, replace=False)


def random_matrix_with_condition_number(n: int, condition_number: float) -> "NDArray":
    """Constructs a square matrix with a given condition number.

    Taken from:
    https://gist.github.com/bstellato/23322fe5d87bb71da922fbc41d658079#file-random_mat_condition_number-py

    Also see:
    https://math.stackexchange.com/questions/1351616/condition-number-of-ata.

    :param n: size of the matrix
    :param condition_number: duh
    :return: An (n,n) matrix with the requested condition number.
    """
    if n < 2:
        raise ValueError("Matrix size must be at least 2")

    if condition_number <= 1:
        raise ValueError("Condition number must be greater than 1")

    log_condition_number = np.log(condition_number)
    exp_vec = np.arange(
        -log_condition_number / 4.0,
        log_condition_number * (n + 1) / (4 * (n - 1)),
        log_condition_number / (2.0 * (n - 1)),
    )
    exp_vec = exp_vec[:n]
    s: np.ndarray = np.exp(exp_vec)
    S = np.diag(s)
    U, _ = np.linalg.qr((np.random.rand(n, n) - 5.0) * 200)
    V, _ = np.linalg.qr((np.random.rand(n, n) - 5.0) * 200)
    P: np.ndarray = U.dot(S).dot(V.T)
    P = P.dot(P.T)
    return P


def linear_regression_analytical_derivative_d_theta(
    linear_model: Tuple["NDArray", "NDArray"], x: "NDArray", y: "NDArray"
) -> "NDArray":
    """
    :param linear_model: A tuple of np.ndarray' of shape [NxM] and [N] representing A and b respectively.
    :param x: A np.ndarray of shape [BxM].
    :param y: A np.nparray of shape [BxN].
    :returns: A np.ndarray of shape [Bx((N+1)*M)], where each row vector is [d_theta L(x, y), d_b L(x, y)]
    """

    A, b = linear_model
    n, m = list(A.shape)
    residuals = x @ A.T + b - y
    kron_product = np.expand_dims(residuals, axis=2) * np.expand_dims(x, axis=1)
    test_grads = np.reshape(kron_product, [-1, n * m])
    full_grads = np.concatenate((test_grads, residuals), axis=1)
    return full_grads / n  # type: ignore


def linear_regression_analytical_derivative_d2_theta(
    linear_model: Tuple["NDArray", "NDArray"], x: "NDArray", y: "NDArray"
) -> "NDArray":
    """
    :param linear_model: A tuple of np.ndarray' of shape [NxM] and [N] representing A and b respectively.
    :param x: A np.ndarray of shape [BxM],
    :param y: A np.nparray of shape [BxN].
    :returns: A np.ndarray of shape [((N+1)*M)x((N+1)*M)], representing the Hessian. It gets averaged over all samples.
    """
    A, b = linear_model
    n, m = tuple(A.shape)
    d2_theta = np.einsum("ia,ib->iab", x, x)
    d2_theta = np.mean(d2_theta, axis=0)
    d2_theta = np.kron(np.eye(n), d2_theta)
    d2_b = np.eye(n)
    mean_x = np.mean(x, axis=0, keepdims=True)
    d_theta_d_b = np.kron(np.eye(n), mean_x)
    top_matrix = np.concatenate((d2_theta, d_theta_d_b.T), axis=1)
    bottom_matrix = np.concatenate((d_theta_d_b, d2_b), axis=1)
    full_matrix = np.concatenate((top_matrix, bottom_matrix), axis=0)
    return full_matrix / n  # type: ignore


def linear_regression_analytical_derivative_d_x_d_theta(
    linear_model: Tuple["NDArray", "NDArray"], x: "NDArray", y: "NDArray"
) -> "NDArray":
    """
    :param linear_model: A tuple of np.ndarray of shape [NxM] and [N] representing A and b respectively.
    :param x: A np.ndarray of shape [BxM].
    :param y: A np.nparray of shape [BxN].
    :returns: A np.ndarray of shape [Bx((N+1)*M)xM], representing the derivative.
    """

    A, b = linear_model
    N, M = tuple(A.shape)
    residuals = x @ A.T + b - y
    B = len(x)
    outer_product_matrix = np.einsum("ab,ic->iacb", A, x)
    outer_product_matrix = np.reshape(outer_product_matrix, [B, M * N, M])
    tiled_identity = np.tile(np.expand_dims(np.eye(M), axis=0), [B, N, 1])
    outer_product_matrix += tiled_identity * np.expand_dims(
        np.repeat(residuals, M, axis=1), axis=2
    )
    b_part_derivative = np.tile(np.expand_dims(A, axis=0), [B, 1, 1])
    full_derivative = np.concatenate((outer_product_matrix, b_part_derivative), axis=1)
    return full_derivative / N  # type: ignore


@overload
def running_moments(
    previous_avg: float, previous_variance: float, count: int, new_value: float
) -> Tuple[float, float]:
    ...


@overload
def running_moments(
    previous_avg: NDArray[np.float_],
    previous_variance: NDArray[np.float_],
    count: int,
    new_value: NDArray[np.float_],
) -> Tuple[NDArray[np.float_], NDArray[np.float_]]:
    ...


def running_moments(
    previous_avg: float | NDArray[np.float_],
    previous_variance: float | NDArray[np.float_],
    count: int,
    new_value: float | NDArray[np.float_],
) -> Tuple[float | NDArray[np.float_], float | NDArray[np.float_]]:
    """Uses Welford's algorithm to calculate the running average and variance of
     a set of numbers.

    See `Welford's algorithm in wikipedia
    <https://en.wikipedia.org/wiki/Algorithms_for_calculating_variance#Welford's_online_algorithm>`_

    .. warning::
       This is not really using Welford's correction for numerical stability
       for the variance. (FIXME)

    .. todo::
       This could be generalised to arbitrary moments. See `this paper
       <https://www.osti.gov/biblio/1028931>`_


    :param previous_avg: average value at previous step
    :param previous_variance: variance at previous step
    :param count: number of points seen so far
    :param new_value: new value in the series of numbers
    :return: new_average, new_variance, calculated with the new count
    """
    # broadcasted operations seem not to be supported by mypy, so we ignore the type
    new_average = (new_value + count * previous_avg) / (count + 1)  # type: ignore
    new_variance = previous_variance + (
        (new_value - previous_avg) * (new_value - new_average) - previous_variance
    ) / (count + 1)
    return new_average, new_variance


def top_k_value_accuracy(
    y_true: NDArray[np.float_], y_pred: NDArray[np.float_], k: int = 3
) -> float:
    """Computes the top-k accuracy for the estimated values by comparing indices
    of the highest k values.

    :param y_true: Exact/true value
    :param y_pred: Predicted/estimated value
    :param k: Number of the highest values taken into account
    :return: Accuracy
    """
    top_k_exact_values = np.argsort(y_true)[-k:]
    top_k_pred_values = np.argsort(y_pred)[-k:]
    top_k_accuracy = len(np.intersect1d(top_k_exact_values, top_k_pred_values)) / k
    return top_k_accuracy<|MERGE_RESOLUTION|>--- conflicted
+++ resolved
@@ -5,11 +5,17 @@
 from __future__ import annotations
 
 from itertools import chain, combinations
-<<<<<<< HEAD
-from typing import Collection, Generator, Iterator, List, Optional, Tuple, TypeVar, cast
-=======
-from typing import Collection, Generator, Iterator, Optional, Tuple, TypeVar, overload
->>>>>>> 0872cb7b
+from typing import (
+    Collection,
+    Generator,
+    Iterator,
+    List,
+    Optional,
+    Tuple,
+    TypeVar,
+    cast,
+    overload,
+)
 
 import numpy as np
 from numpy.typing import NDArray
