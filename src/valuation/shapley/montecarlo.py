"""
Simple implementation of DataShapley [1].

TODO:
 * don't copy data to all workers foolishly
 * use ray / whatever to distribute jobs to multiple machines
 * provide a single interface "montecarlo_shapley" for all methods with the
   parallelization backend as an argument ("multiprocessing", "ray", "serial")
 * shapley values for groups of samples
"""
import logging
import os
from collections import OrderedDict
from time import time
from typing import List, Optional, Tuple

import numpy as np
from joblib import Parallel, delayed

from valuation.reporting.scores import sort_values, sort_values_array
from valuation.utils import Utility, bootstrap_test_score, vanishing_derivatives
from valuation.utils.numeric import PowerSetDistribution, random_powerset
from valuation.utils.parallel import (
    Coordinator,
    InterruptibleWorker,
    MapReduceJob,
    make_nested_backend,
    map_reduce,
)
from valuation.utils.progress import maybe_progress

log = logging.getLogger(os.path.basename(__file__))

__all__ = [
    "truncated_montecarlo_shapley",
    "serial_truncated_montecarlo_shapley",
    "permutation_montecarlo_shapley",
    "combinatorial_montecarlo_shapley",
]


class ShapleyWorker(InterruptibleWorker):
    """A worker. It should work."""

    def __init__(
        self,
        u: Utility,
        global_score: float,
        score_tolerance: float,
        min_scores: int,
        progress: bool,
        **kwargs,
    ):
        """
        :param u: Utility object with model, data, and scoring function
        :param global_score: Score of the model on an independent test set
        :param score_tolerance: For every permutation, computation stops
         after the mean increase in performance is within score_tolerance of
         global_score
        :param min_scores: Use so many of the last samples for a permutation
         in order to compute the moving average of scores.
        :param progress: set to True to display progress bars

        """
        super().__init__(**kwargs)

        self.u = u
        self.global_score = global_score
        self.min_scores = min_scores
        self.score_tolerance = score_tolerance
        self.num_samples = len(self.u.data)
        self.progress = progress
        self.pbar = maybe_progress(
            self.num_samples,
            self.progress,
            position=self.id,
            desc=f"Worker {self.id:02d}",
        )

    def _run(self, permutation: np.ndarray) -> Tuple[np.ndarray, Optional[int]]:
        """ """
        n = len(permutation)
        scores = np.zeros(n)

        self.pbar.reset()
        early_stop = None
        prev_score = 0.0
        last_scores = -np.inf * np.ones(self.min_scores)
        for i, idx in enumerate(permutation):
            if self.aborted():
                break
            # Stop if last min_scores have an average mean below threshold:
            mean_score = np.nanmean(last_scores)
            if np.isclose(mean_score, self.global_score, atol=self.score_tolerance):
                early_stop = i
                break
            score = self.u(permutation[: i + 1])
            last_scores[i % self.min_scores] = score  # order doesn't matter
            scores[idx] = score - prev_score
            prev_score = score
            self.pbar.set_postfix_str(
                f"last {self.min_scores} scores: " f"{mean_score:.2e}"
            )
            self.pbar.update()
        # self.pbar.close()
        return scores, early_stop


def truncated_montecarlo_shapley(
    u: Utility,
    bootstrap_iterations: int,
    min_scores: int,
    score_tolerance: float,
    min_values: int,
    value_tolerance: float,
    max_iterations: int,
    num_workers: int,
    run_id: int = 0,
    progress: bool = False,
) -> Tuple[OrderedDict, List[int]]:
    """MonteCarlo approximation to the Shapley value of data points.

    Instead of naively implementing the expectation, we sequentially add points
    to a dataset from a permutation. We compute scores and stop when model
    performance doesn't increase beyond a threshold.

    We keep sampling permutations and updating all values until the change in
    the moving average for all values falls below another threshold.

    :param u: Utility object with model, data, and scoring function
    :param bootstrap_iterations: Repeat the computation of `global_score`
        this many times to estimate its variance.
    :param min_scores: Use so many of the last scores in order to compute
        the moving average.
    :param score_tolerance: For every permutation, computation stops
        after the mean increase in performance is within score_tolerance*stddev
        of the bootstrapped score over the **test** set (i.e. we bootstrap to
        compute variance of scores, then use that to stop)
    :param min_values: complete at least these many value computations for
        every index and use so many of the last values for each sample index
        in order to compute the moving averages of values.
    :param value_tolerance: Stop sampling permutations after the first
        derivative of the means of the last min_steps values are within
        eps close to 0
    :param max_iterations: never run more than this many iterations (in
        total, across all workers: if num_workers = 100 and max_iterations =
        100, then each worker will run at most one job)
    :param num_workers: number of workers processing permutations. Set e.g.
        to available_cpus()/t if each worker runs on t threads.
    :param run_id: for display purposes (location of progress bar)
    :param progress: set to True to use tqdm progress bars.
    :return: Dict of approximated Shapley values for the indices
    """
    n = len(u.data)
    values = np.zeros(n).reshape((-1, 1))
    converged_history = []

    mean, std = bootstrap_test_score(u, bootstrap_iterations)
    global_score = mean
    score_tolerance *= std

    def process_result(result: Tuple):
        nonlocal values
        scores, _ = result
        values = np.concatenate([values, scores.reshape((-1, 1))], axis=1)

    worker_params = {
        "u": u,
        "global_score": global_score,
        "score_tolerance": score_tolerance,
        "min_scores": min_scores,
        "progress": progress,
    }
    boss = Coordinator(processor=process_result)
    boss.instantiate(num_workers, ShapleyWorker, **worker_params)

    # Fill the queue before starting the workers or they will immediately quit
    for _ in range(2 * num_workers):
        boss.put(np.random.permutation(u.data.indices))

    boss.start()

    pbar = maybe_progress(n, progress, position=0, desc=f"Run {run_id}. Converged")
    converged = iteration = 0
    while converged < n and iteration <= max_iterations:
        boss.get_and_process()
        boss.put(np.random.permutation(u.data.indices))
        iteration += 1

        converged = vanishing_derivatives(
            values, min_values=min_values, atol=value_tolerance
        )
        converged_history.append(converged)
        # converged can decrease. reset() clears times, but if just call
        # update(), the bar collapses. This is some hackery to fix that:
        pbar.n = converged
        pbar.last_print_n, pbar.last_print_t = converged, time()
        pbar.refresh()

    boss.end(pbar)
    pbar.close()
    return sort_values_array(values), converged_history


# @checkpoint(["converged_history", "values"])
def serial_truncated_montecarlo_shapley(
    u: Utility,
    bootstrap_iterations: int,
    score_tolerance: float,
    min_steps: int,
    value_tolerance: float,
    max_iterations: int,
    progress: bool = False,
) -> Tuple[OrderedDict, List[int]]:
    """Truncated MonteCarlo method to compute Shapley values of data points
    using only one CPU.

    Instead of naively implementing the expectation, we sequentially add points
    to a dataset from a permutation. We compute scores and stop when model
    performance doesn't increase beyond a threshold.

    We keep sampling permutations and updating all values until the change in
    the moving average for all values falls below another threshold.

    :param u: Utility object with model, data, and scoring function
    :param bootstrap_iterations: Repeat global_score computation this many
        times to estimate variance.
    :param score_tolerance: For every permutation, computation stops
        after the mean increase in performance is within score_tolerance*stddev
        of the bootstrapped score over the **test** set (i.e. we bootstrap to
        compute variance of scores, then use that to stop)
    :param min_steps: use so many of the last values for each sample index
        in order to compute the moving averages of values.
    :param value_tolerance: Stop sampling permutations after the first
        derivative of the means of the last min_steps values are within
        eps close to 0
    :param max_iterations: never run more than these many iterations
    :param progress: whether to display progress bars
    :return: Dict of approximated Shapley values for the indices
    """
    n = len(u.data)
    all_marginals = np.zeros(n).reshape((-1, 1))

    converged_history = []

    m, s = bootstrap_test_score(u, bootstrap_iterations)
    global_score, eps = m, score_tolerance * s

    iteration = 1
    pbar = maybe_progress(
        range(max_iterations), progress, position=0, desc="Iterations"
    )
    pbar2 = maybe_progress(range(n), progress, position=1, desc="Converged")
    while iteration < max_iterations:
        permutation = np.random.permutation(u.data.indices)
        marginals = np.zeros(n)
        prev_score = 0.0
        last_scores = -np.inf * np.ones(min_steps)
        pbar2.reset(total=n)
        for i, j in enumerate(permutation):
            if np.isclose(np.nanmean(last_scores), global_score, atol=eps):
                continue
            # Careful: for some models there might be nans, e.g. for i=0 or i=1!
            score = u(permutation[: i + 1])
            last_scores[i % min_steps] = score  # order doesn't matter
            marginals[j] = score - prev_score
            prev_score = score

        all_marginals = np.concatenate(
            [all_marginals, marginals.reshape((-1, 1))], axis=1
        )

        converged = vanishing_derivatives(
            all_marginals, min_values=min_steps, atol=value_tolerance
        )
        converged_history.append(converged)
        pbar2.update(converged)
        if converged >= n:
            break
        iteration += 1
        pbar.update()

    pbar.close()
    values = np.nanmean(all_marginals, axis=1)
    values = {i: v for i, v in enumerate(values)}
    return sort_values(values), converged_history


def permutation_montecarlo_shapley(
    u: Utility, max_iterations: int, num_jobs: int = 1, progress: bool = False, **kwargs
) -> Tuple[OrderedDict, None]:
    def fun(job_id: int):
        n = len(u.data)
        values = np.zeros(n).reshape((-1, 1))
        pbar = maybe_progress(max_iterations, progress, position=job_id)
        for _ in pbar:
            prev_score = 0.0
            permutation = np.random.permutation(u.data.indices)
            marginals = np.zeros((n, 1))
            for i, idx in enumerate(permutation):
                score = u(permutation[: i + 1])
                marginals[idx] = score - prev_score
                prev_score = score
            values = np.concatenate([values, marginals], axis=1)
        # Careful: for some models there might be nans, e.g. for i=0 or i=1!
        if np.any(np.isnan(values)):
            log.warning(
                f"Calculation returned {np.sum(np.isnan(values))} nan values out of {len(values)}"
            )
        return np.nansum(values, axis=1)

    backend = make_nested_backend("loky")()
    results = Parallel(n_jobs=num_jobs, backend=backend)(
        delayed(fun)(job_id=j + 1) for j in range(num_jobs)
    )
    acc = np.row_stack(results).sum(axis=0) / (max_iterations * num_jobs)
    return sort_values({i: v for i, v in enumerate(acc)}), None


def combinatorial_montecarlo_shapley(
    u: Utility,
    max_iterations: int,
    num_jobs: int = 1,
    progress: bool = False,
    **kwargs,
) -> Tuple[OrderedDict, None]:
    """Computes an approximate Shapley value using the combinatorial
    definition and MonteCarlo samples.
    """
    n = len(u.data)

    dist = PowerSetDistribution.WEIGHTED

    def fun(indices: np.ndarray, job_id: int) -> np.ndarray:
        """Given indices and job id, this funcion calculates random
        powersets of the training data and trains the model with them.
        Used for parallelisation, as argument for MapReduceJob.
        """
        values = np.zeros(len(indices))
        for i, idx in enumerate(indices):
            # Randomly sample subsets of full dataset without idx
            subset = np.setxor1d(u.data.indices, [idx], assume_unique=True)
            power_set = random_powerset(
<<<<<<< HEAD
                subset, dist=dist, max_subsets=max_iterations, **kwargs
=======
                subset,
                dist=dist,
                max_subsets=max_iterations,
>>>>>>> a5c0acdc
            )
            # Normalization accounts for a uniform dist. on powerset (i.e. not
            # weighted by set size) and the montecarlo sampling
            for s in maybe_progress(
                power_set,
                progress,
                desc=f"Index {idx}",
                total=max_iterations,
                position=job_id,
            ):
                values[i] += (u({idx}.union(s)) - u(s)) / np.math.comb(n - 1, len(s))

        correction = 2 ** (n - 1) / n
        return correction * values / max_iterations

    job = MapReduceJob.from_fun(fun, np.concatenate)
    results = map_reduce(job, u.data.indices, num_jobs=num_jobs)[0]

    return sort_values({i: v for i, v in enumerate(results)}), None<|MERGE_RESOLUTION|>--- conflicted
+++ resolved
@@ -341,13 +341,7 @@
             # Randomly sample subsets of full dataset without idx
             subset = np.setxor1d(u.data.indices, [idx], assume_unique=True)
             power_set = random_powerset(
-<<<<<<< HEAD
                 subset, dist=dist, max_subsets=max_iterations, **kwargs
-=======
-                subset,
-                dist=dist,
-                max_subsets=max_iterations,
->>>>>>> a5c0acdc
             )
             # Normalization accounts for a uniform dist. on powerset (i.e. not
             # weighted by set size) and the montecarlo sampling
