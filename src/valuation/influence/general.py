"""
Contains parallelized influence calculation functions for general models.
"""
<<<<<<< HEAD
from enum import Enum
from typing import TYPE_CHECKING, Callable, Dict, Optional
=======

from enum import Enum
from typing import Callable, Dict, Optional
>>>>>>> 5401bbe4

import numpy as np
import torch
import torch.nn as nn

from valuation.influence.cg import (
    batched_preconditioned_conjugate_gradient,
    hvp_to_inv_diag_conditioner,
)
from valuation.influence.frameworks import TorchTwiceDifferentiable
from valuation.influence.types import (
    MatrixVectorProductInversionAlgorithm,
    TwiceDifferentiable,
)

if TYPE_CHECKING:
    from numpy.typing import NDArray


__all__ = ["influences"]

__all__ = ["influences", "InfluenceType", "InversionMethod"]


class InfluenceType(str, Enum):
    """
    Different influence types.
    """

    Up = "up"
    Perturbation = "perturbation"


class InversionMethod(str, Enum):
    """
    Different inversion methods types.
    """

    Direct = "direct"
    Cg = "cg"


def calculate_influence_factors(
    model: TwiceDifferentiable,
    x_train: "NDArray",
    y_train: "NDArray",
    x_test: "NDArray",
    y_test: "NDArray",
    inversion_func: MatrixVectorProductInversionAlgorithm,
    *,
    progress: bool = False,
) -> np.ndarray:
    """
    Calculates the influence factors. For more info, see https://arxiv.org/pdf/1703.04730.pdf, paragraph 3.

    :param model: A model which has to implement the TwiceDifferentiable interface.
    :param x_train: A np.ndarray of shape [MxK] containing the features of the train set of data points.
    :param y_train: A np.ndarray of shape [MxL] containing the targets of the train set of data points.
    :param x_test: A np.ndarray of shape [NxK] containing the features of the test set of data points.
    :param y_test: A np.ndarray of shape [NxL] containing the targets of the test set of data points.
    :param inversion_func: function to use to invert the product of hvp (hessian vector product) and the gradient
        of the loss (s_test in the paper).
    :returns: A np.ndarray of size (N, D) containing the influence factors for each dimension (D) and test sample (N).
    :param progress: If True, display progress bars.
    """

    hvp = lambda v, **kwargs: model.mvp(
        x_train, y_train, v, progress=progress, **kwargs
    )
    test_grads = model.grad(x_test, y_test, progress=progress)
    return -1 * inversion_func(hvp, test_grads)


def _calculate_influences_up(
    model: TwiceDifferentiable,
    x_train: "NDArray",
    y_train: "NDArray",
    influence_factors: "NDArray",
) -> np.ndarray:
    """
    Calculates the influence from the influence factors and the scores of the training points.
    Uses the upweighting method, as described in section 2.1 of https://arxiv.org/pdf/1703.04730.pdf

    :param model: A model which has to implement the TwiceDifferentiable interface.
    :param x_train: A np.ndarray of shape [MxK] containing the features of the train set of data points.
    :param y_train: A np.ndarray of shape [MxL] containing the targets of the train set of data points.
    :param influence_factors: np.ndarray containing influence factors
    :returns: A np.ndarray of size [NxM], where N is number of test points and M number of train points.
    """
    train_grads = model.grad(x_train, y_train)
    return np.einsum("ta,va->tv", influence_factors, train_grads)  # type: ignore


def _calculate_influences_pert(
    model: TwiceDifferentiable,
    x_train: "NDArray",
    y_train: "NDArray",
    influence_factors: "NDArray",
) -> "NDArray":
    """
    Calculates the influence from the influence factors and the scores of the training points.
    Uses the perturbation method, as described in section 2.2 of https://arxiv.org/pdf/1703.04730.pdf

    :param model: A model which has to implement the TwiceDifferentiable interface.
    :param x_train: A np.ndarray of shape [MxK] containing the features of the train set of data points.
    :param y_train: A np.ndarray of shape [MxL] containing the targets of the train set of data points.
    :param influence_factors: np.ndarray containing influence factors
    :returns: A np.ndarray of size [NxM], where N is number of test points and M number of train points.
    """
    all_pert_influences = []
    for i in np.arange(len(x_train)):
        perturbation_influences = model.mvp(
            x_train[i],
            y_train[i],
            influence_factors,
            second_x=True,
        )
        all_pert_influences.append(perturbation_influences)

    return np.stack(all_pert_influences, axis=1)


influence_type_function_dict = {
    "up": _calculate_influences_up,
    "perturbation": _calculate_influences_pert,
}


def influences(
    model: nn.Module,
    loss: Callable[[torch.Tensor, torch.Tensor], torch.Tensor],
    x_train: "NDArray",
    y_train: "NDArray",
    x_test: "NDArray",
    y_test: "NDArray",
    *,
    inversion_method: InversionMethod = InversionMethod.Direct,
    influence_type: InfluenceType = InfluenceType.Up,
    inversion_method_kwargs: Optional[Dict] = None,
    progress: bool = False,
) -> "NDArray":
    """
    Calculates the influence of the training points j on the test points i. First it calculates
    the influence factors for all test points with respect to the training points, and then uses them to
    get the influences over the complete training set. Points with low influence values are (on average)
    less important for model training than points with high influences.

    :param model: A supervised model from a supported framework. Currently, only pytorch nn.Module is supported.
    :param loss: Loss function.
    :param x_train: A np.ndarray of shape [MxK] containing the features of the train set of data points.
    :param y_train: A np.ndarray of shape [MxL] containing the targets of the train set of data points.
    :param x_test: A np.ndarray of shape [NxK] containing the features of the test set of data points.
    :param y_test: A np.ndarray of shape [NxL] containing the targets of the test set of data points.
    :param inversion_method: Set the inversion method to a specific one, can be 'direct' for direct inversion \
        (and explicit construction of the Hessian) or 'cg' for conjugate gradient.
    :param influence_type: Which algorithm to use to calculate influences. \
        Currently supported options: 'up' or 'perturbation'
    :param inversion_method_kwargs: Keyword arguments for the influence method.
    :returns: A np.ndarray specifying the influences. Shape is [NxM], where N is number of test points and \
        M number of train points.
    :param progress: If True, display progress bars.
    """
    if inversion_method_kwargs is None:
        inversion_method_kwargs = dict()

    differentiable_model = TorchTwiceDifferentiable(model, loss)
    n_params = differentiable_model.num_params()
    dict_fact_algos: Dict[Optional[str], MatrixVectorProductInversionAlgorithm] = {
        "direct": lambda hvp, x: np.linalg.solve(hvp(np.eye(n_params)), x.T).T,  # type: ignore
        "cg": lambda hvp, x: batched_preconditioned_conjugate_gradient(  # type: ignore
            hvp,
            x,
            M=hvp_to_inv_diag_conditioner(hvp, d=x.shape[1]),
            **inversion_method_kwargs,
        )[0],
    }

    influence_factors = calculate_influence_factors(
        differentiable_model,
        x_train,
        y_train,
        x_test,
        y_test,
        dict_fact_algos[inversion_method],
        progress=progress,
    )
    influence_function = influence_type_function_dict[influence_type]

    # The -1 here is to have increasing influence for better quality points.
    # It could be simplified with the -1 in the influence factors definition,
    # but to keep definition consistent with the original paper we flip sign here.
    return -1 * influence_function(
        differentiable_model,
        x_train,
        y_train,
        influence_factors,
    )<|MERGE_RESOLUTION|>--- conflicted
+++ resolved
@@ -1,14 +1,8 @@
 """
 Contains parallelized influence calculation functions for general models.
 """
-<<<<<<< HEAD
 from enum import Enum
 from typing import TYPE_CHECKING, Callable, Dict, Optional
-=======
-
-from enum import Enum
-from typing import Callable, Dict, Optional
->>>>>>> 5401bbe4
 
 import numpy as np
 import torch
@@ -27,8 +21,6 @@
 if TYPE_CHECKING:
     from numpy.typing import NDArray
 
-
-__all__ = ["influences"]
 
 __all__ = ["influences", "InfluenceType", "InversionMethod"]
 
