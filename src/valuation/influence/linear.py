"""
Contains all functions for closed form solution of influences for standard linear regression.
"""

__all__ = [
    "linear_influences",
    "influences_up_linear_regression_analytical",
    "influences_perturbation_linear_regression_analytical",
]

from typing import Tuple

import numpy as np
from sklearn.linear_model import LinearRegression

from valuation.influence.general import InfluenceType
from valuation.utils import Dataset
from valuation.utils.numeric import (
    linear_regression_analytical_derivative_d2_theta,
    linear_regression_analytical_derivative_d_theta,
    linear_regression_analytical_derivative_d_x_d_theta,
)


def linear_influences(
<<<<<<< HEAD
    x_train: np.ndarray,
    y_train: np.ndarray,
    x_test: np.ndarray,
    y_test: np.ndarray,
    influence_type: str = "up",
=======
    data: Dataset,
    influence_type: InfluenceType = InfluenceType.Up,
>>>>>>> 10952abd
):
    """
    Calculate the linear influences of the training set onto the validation set assuming a linear model Ax+b=y.
    :param data: a dataset
    :param influence_type: Which algorithm to use to calculate influences.
        Currently supported options: 'up' or 'perturbation'.
    :returns: A np.ndarray of shape [BxC] with the influences of the training points on the test points.
    """

    lr = LinearRegression()
    lr.fit(x_train, y_train)
    A = lr.coef_
    b = lr.intercept_

    if influence_type == "up":
        return -1 * influences_up_linear_regression_analytical(
            (A, b),
            x_train,
            y_train,
            x_test,
            y_test,
        )
    elif influence_type == "perturbation":
        return -1 * influences_perturbation_linear_regression_analytical(
            (A, b),
            x_train,
            y_train,
            x_test,
            y_test,
        )
    else:
        raise NotImplementedError(
            f"Only upweighting and perturbation influences are supported, but got {influence_type=}"
        )


def influences_up_linear_regression_analytical(
    linear_model: Tuple[np.ndarray, np.ndarray],
    x_train: np.ndarray,
    y_train: np.ndarray,
    x_test: np.ndarray,
    y_test: np.ndarray,
):
    """
    Calculate the influences of the training set onto the validation set for a linear model Ax+b=y.

    :param linear_model: A tuple of np.ndarray' of shape [NxM] and [N] representing A and b respectively.
    :param data: a dataset
    :returns: A np.ndarray of shape [BxC] with the influences of the training points on the test points.
    """

    test_grads_analytical = linear_regression_analytical_derivative_d_theta(
        linear_model, x_test, y_test
    )
    train_grads_analytical = linear_regression_analytical_derivative_d_theta(
        linear_model, x_train, y_train
    )
    hessian_analytical = linear_regression_analytical_derivative_d2_theta(
        linear_model, x_train, y_train
    )
    s_test_analytical = np.linalg.solve(hessian_analytical, test_grads_analytical.T).T
    return -np.einsum("ia,ja->ij", s_test_analytical, train_grads_analytical)


def influences_perturbation_linear_regression_analytical(
    linear_model: Tuple[np.ndarray, np.ndarray],
    x_train: np.ndarray,
    y_train: np.ndarray,
    x_test: np.ndarray,
    y_test: np.ndarray,
):
    """
    Calculate the influences of each feature of the training set onto the validation set for a linear model Ax+b=y.

    :param linear_model: A tuple of np.ndarray' of shape [NxM] and [N] representing A and b respectively.
    :param data: a dataset
    :returns: A np.ndarray of shape [BxCxM] with the influences of the training points on the test points for each feature.
    """

    test_grads_analytical = linear_regression_analytical_derivative_d_theta(
        linear_model, x_test, y_test
    )
    train_second_deriv_analytical = linear_regression_analytical_derivative_d_x_d_theta(
        linear_model, x_train, y_train
    )

    hessian_analytical = linear_regression_analytical_derivative_d2_theta(
        linear_model, x_train, y_train
    )
    s_test_analytical = np.linalg.solve(hessian_analytical, test_grads_analytical.T).T
    return -np.einsum("ia,jab->ijb", s_test_analytical, train_second_deriv_analytical)<|MERGE_RESOLUTION|>--- conflicted
+++ resolved
@@ -23,16 +23,11 @@
 
 
 def linear_influences(
-<<<<<<< HEAD
     x_train: np.ndarray,
     y_train: np.ndarray,
     x_test: np.ndarray,
     y_test: np.ndarray,
-    influence_type: str = "up",
-=======
-    data: Dataset,
     influence_type: InfluenceType = InfluenceType.Up,
->>>>>>> 10952abd
 ):
     """
     Calculate the linear influences of the training set onto the validation set assuming a linear model Ax+b=y.
