--- conflicted
+++ resolved
@@ -40,14 +40,8 @@
         data: Dataset,
         scoring: Optional[Scorer] = None,
         catch_errors: bool = True,
-<<<<<<< HEAD
+        show_warnings: bool = True,
         default_score: float = 0.0,
-        enable_cache: bool = True,
-        cache_options: Optional[MemcachedConfig] = None,
-    ):
-=======
-        show_warnings: bool = True,
-        default_score: float = 0,
         enable_cache: bool = True,
         cache_options: Optional[MemcachedConfig] = None,
     ):
@@ -75,7 +69,6 @@
             e.g. when too little data is passed, or errors arise.
         :param enable_cache: whether to use memcached for memoization.
         """
->>>>>>> 0c61d65c
         self.model = model
         self.data = data
         self.scoring = scoring
@@ -96,7 +89,6 @@
         else:
             self._utility_wrapper = self._utility
 
-<<<<<<< HEAD
         # FIXME: can't modify docstring of methods. Instead, I could use a
         #  factory which creates the class on the fly with the right doc.
         # self.__call__.__doc__ = self._utility_wrapper.__doc__
@@ -113,8 +105,6 @@
         else:
             self._utility_wrapper = self._utility
 
-=======
->>>>>>> 0c61d65c
     def __call__(self, indices: Iterable[int]) -> float:
         utility: float = self._utility_wrapper(frozenset(indices))
         return utility
@@ -147,7 +137,7 @@
 
     @property
     def signature(self):
-<<<<<<< HEAD
+        """Signature used for caching model results"""
         return self._signature
 
     def __getstate__(self):
@@ -232,8 +222,4 @@
 
     @property
     def data(self) -> Dataset:
-        return self.utility.data
-=======
-        """Signature used for caching model results"""
-        return self._signature
->>>>>>> 0c61d65c
+        return self.utility.data