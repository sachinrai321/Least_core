--- conflicted
+++ resolved
@@ -1,21 +1,6 @@
 import os
 from collections import OrderedDict
-<<<<<<< HEAD
-from copy import copy
-from typing import Any, Dict, Iterable, List, Optional, Sequence, Tuple, Union
-=======
-from typing import (
-    Any,
-    Callable,
-    Iterable,
-    List,
-    Optional,
-    Sequence,
-    Sized,
-    Tuple,
-    Union,
-)
->>>>>>> 1321b050
+from typing import Any, Callable, Iterable, List, Optional, Sequence, Tuple, Union
 
 import numpy as np
 import pandas as pd
@@ -374,7 +359,12 @@
 
 
 def load_wine_dataset(train_size, test_size, random_seed=None):
-    import torch
+    try:
+        import torch
+    except ImportError as e:
+        raise RuntimeError(
+            "PyTorch is required in order to load the Wine Dataset"
+        ) from e
 
     wine_bunch = load_wine(as_frame=True)
     x, x_test, y, y_test = train_test_split(
