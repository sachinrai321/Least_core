--- conflicted
+++ resolved
@@ -21,15 +21,12 @@
     "bootstrap_test_score",
     "powerset",
     "maybe_progress",
-<<<<<<< HEAD
     "linear_regression_analytical_derivative_d_theta",
     "linear_regression_analytical_derivative_d_x_d_theta",
     "linear_regression_analytical_derivative_d2_theta",
-=======
     "load_spotify_dataset",
     "plot_shapley",
     "mcmc_is_linear_function",
     "mcmc_is_linear_function_positive_definite",
     "MatrixVectorProduct",
->>>>>>> 03d5837f
 ]