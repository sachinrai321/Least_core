--- conflicted
+++ resolved
@@ -177,16 +177,11 @@
         job_result = fun(data, job_id=1, run_id=1)
         return [fun.reduce([job_result])]
 
-<<<<<<< HEAD
-    if num_jobs <= num_runs:
-        ret: List = Parallel(n_jobs=num_jobs)(
-=======
     # TODO: fix map_reduce, expecially when num_jobs>num_runs.
     # By-passing this if-else statement for the moment, until map_reduce is fixed
     # if num_jobs <= num_runs:
     if True:
-        ret = Parallel(n_jobs=num_jobs)(
->>>>>>> 03d5837f
+        ret: List = Parallel(n_jobs=num_jobs)(
             delayed(fun)(data, job_id=1, run_id=r + 1) for r in range(num_runs)
         )
         # HACK for consistency with fun.reduce()'s expected input format
