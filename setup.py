from pathlib import Path

from setuptools import find_packages, setup

# read the contents of README file
repository_root = Path(__file__).parent
long_description = (repository_root / "README.md").read_text()

setup(
    name="pyDVL",
    package_dir={"": "src"},
    package_data={"pydvl": ["py.typed"]},
    packages=find_packages(where="src"),
    include_package_data=True,
    version="0.7.2.dev0",
    description="The Python Data Valuation Library",
    install_requires=[
        line
        for line in open("requirements.txt").readlines()
        if not line.startswith("--")
    ],
    setup_requires=["wheel"],
    tests_require=["pytest"],
    extras_require={
        "cupy": ["cupy-cuda11x>=12.1.0"],
<<<<<<< HEAD
        "memcached": ["pymemcache"],
        "influence": ["torch>=2.0.0"],
=======
        "influence": [
            "torch>=2.0.0",
            "dask>=2023.5.0",
            "distributed>=2023.5.0",
            "zarr>=2.16.1",
        ],
>>>>>>> 6a376248
        "ray": ["ray>=0.8"],
    },
    author="appliedAI Institute gGmbH",
    long_description=long_description,
    long_description_content_type="text/markdown",
    license_files=("LICENSE", "COPYING.LESSER"),
    classifiers=[
        "Development Status :: 4 - Beta",
        "Intended Audience :: Science/Research",
        "Topic :: Scientific/Engineering :: Artificial Intelligence",
        "Programming Language :: Python :: 3.8",
        "Programming Language :: Python :: 3.9",
        "Programming Language :: Python :: 3.10",
        "Typing :: Typed",
        "Operating System :: MacOS :: MacOS X",
        "Operating System :: Microsoft :: Windows",
        "Operating System :: POSIX",
        "License :: OSI Approved :: GNU Lesser General Public License v3 (LGPLv3)",
    ],
    project_urls={
        "Source": "https://github.com/aai-institute/pydvl",
        "Documentation": "https://aai-institute.github.io/pyDVL",
        "TransferLab": "https://transferlab.appliedai.de",
    },
    zip_safe=False,  # Needed for mypy to find py.typed
)<|MERGE_RESOLUTION|>--- conflicted
+++ resolved
@@ -23,17 +23,13 @@
     tests_require=["pytest"],
     extras_require={
         "cupy": ["cupy-cuda11x>=12.1.0"],
-<<<<<<< HEAD
         "memcached": ["pymemcache"],
-        "influence": ["torch>=2.0.0"],
-=======
         "influence": [
             "torch>=2.0.0",
             "dask>=2023.5.0",
             "distributed>=2023.5.0",
             "zarr>=2.16.1",
         ],
->>>>>>> 6a376248
         "ray": ["ray>=0.8"],
     },
     author="appliedAI Institute gGmbH",
