--- conflicted
+++ resolved
@@ -69,12 +69,9 @@
             - https://scikit-learn.org/stable/objects.inv
             - https://pytorch.org/docs/stable/objects.inv
             - https://pymemcache.readthedocs.io/en/latest/objects.inv
-<<<<<<< HEAD
             - https://joblib.readthedocs.io/en/stable/objects.inv
-=======
             - https://docs.dask.org/en/latest/objects.inv
             - https://distributed.dask.org/en/latest/objects.inv
->>>>>>> 6a376248
           paths: [ src ]  # search packages in the src folder
           options:
             inherited_members: true
