--- conflicted
+++ resolved
@@ -1,55 +1,22 @@
 [tox]
-<<<<<<< HEAD
-envlist = tests, report, docs
-=======
-envlist = base
->>>>>>> 239c3f3d
+envlist = tests
 wheel = true
 
 [testenv]
 deps =
     -r requirements-dev.txt
     -r requirements.txt
-<<<<<<< HEAD
 
 [testenv:tests]
-=======
-setenv =
-    COVERAGE_FILE = {env:COVERAGE_FILE:{toxinidir}/.coverage.{envname}}
-
-[testenv:base]
-description = Tests base modules
-commands =
-    pytest -n auto --dist worksteal --cov "{envsitepackagesdir}/pydvl" -m "not torch" {posargs}
-
-[testenv:torch]
-description = Tests modules that rely on pytorch
-commands =
-    pytest -n auto --dist worksteal --cov "{envsitepackagesdir}/pydvl" -m torch {posargs}
->>>>>>> 239c3f3d
 extras =
     ray
     influence
 setenv =
-<<<<<<< HEAD
     COVERAGE_FILE = {env:COVERAGE_FILE:{toxinidir}/.coverage.{envname}}
-=======
-    PYTHONPATH={toxinidir}/notebooks
-commands =
-    pytest -n auto --dist worksteal notebooks/ --cov "{envsitepackagesdir}/pydvl" {posargs}
-deps =
-    {[testenv]deps}
-    jupyter==1.0.0
-    nbconvert
-    datasets==2.6.1
-    torchvision==0.14.1
-extras =
-    influence
->>>>>>> 239c3f3d
 passenv =
     CI
 commands =
-    pytest -n auto --cov "{envsitepackagesdir}/pydvl" {posargs}
+    pytest -n auto --dist worksteal --cov "{envsitepackagesdir}/pydvl" {posargs}
 
 [testenv:report]
 skip_install = true
