--- conflicted
+++ resolved
@@ -36,107 +36,5 @@
 
 ## Advanced Usage
 
-<<<<<<< HEAD
 Refer to the [[advanced-usage]] page for explanations on how to enable
-and use parallelization and caching.
-=======
-Besides the dos and don'ts of data valuation itself, which are the subject of
-the examples and the documentation of each method, there are two main things to
-keep in mind when using pyDVL.
-
-### Caching { #getting-started-cache }
-
-PyDVL can cache (memoize) the computation of the utility function
-and speed up some computations for data valuation.
-It is however disabled by default.
-When it is enabled it takes into account the data indices passed as argument
-and the utility function wrapped into the
-[Utility][pydvl.utils.utility.Utility] object. This means that
-care must be taken when reusing the same utility function with different data,
-see the documentation for the [caching package][pydvl.utils.caching] for more
-information.
-
-In general, caching won't play a major role in the computation of Shapley values
-because the probability of sampling the same subset twice, and hence needing
-the same utility function computation, is very low. However, it can be very
-useful when comparing methods that use the same utility function, or when
-running multiple experiments with the same data.
-
-pyDVL supports 3 different caching backends:
-
-- [InMemoryCacheBackend][pydvl.utils.caching.memory.InMemoryCacheBackend]:
-  an in-memory cache backend that uses a dictionary to store and retrieve
-  cached values. This is used to share cached values between threads
-  in a single process.
-- [DiskCacheBackend][pydvl.utils.caching.disk.DiskCacheBackend]:
-  a disk-based cache backend that uses pickled values written to and read from disk.  
-  This is used to share cached values between processes in a single machine.
-- [MemcachedCacheBackend][pydvl.utils.caching.memcached.MemcachedCacheBackend]:
-  a [Memcached](https://memcached.org/)-based cache backend that uses pickled
-  values written to and read from a Memcached server. This is used to share
-  cached values between processes across multiple machines. Note that this
-  backend requires optional dependencies, see [Extras][installation-extras].
-
-!!! tip "When is the cache really necessary?"
-    Crucially, semi-value computations with the
-    [PermutationSampler][pydvl.value.sampler.PermutationSampler] require caching
-    to be enabled, or they will take twice as long as the direct implementation
-    in [compute_shapley_values][pydvl.value.shapley.compute_shapley_values].
-
-!!! tip "Using the cache"
-    Continue reading about the cache in the documentation
-    for the [caching package][pydvl.utils.caching].
-
-#### Setting up the Memcached cache { #setting-up-memcached }
-
-[Memcached](https://memcached.org/) is an in-memory key-value store accessible
-over the network. pyDVL can use it to cache the computation of the utility function
-and speed up some computations (in particular, semi-value computations with the
-[PermutationSampler][pydvl.value.sampler.PermutationSampler] but other methods
-may benefit as well).
-
-You can either install it as a package or run it inside a docker container (the
-simplest). For installation instructions, refer to the [Getting
-started](https://github.com/memcached/memcached/wiki#getting-started) section in
-memcached's wiki. Then you can run it with:
-
-```shell
-memcached -u user
-```
-
-To run memcached inside a container in daemon mode instead, use:
-
-```shell
-docker container run -d --rm -p 11211:11211 memcached:latest
-```
-
-### Parallelization { #setting-up-parallelization }
-
-pyDVL uses [joblib](https://joblib.readthedocs.io/en/latest/) for local
-parallelization (within one machine) and supports using
-[Ray](https://ray.io) for distributed parallelization (across multiple machines).
-
-The former works out of the box but for the latter you will need to install
-additional dependencies (see [Extras][installation-extras] )
-and to provide a running cluster (or run ray in local mode).
-
-As of v0.8.1 pyDVL does not allow requesting resources per task sent to the
-cluster, so you will need to make sure that each worker has enough resources to
-handle the tasks it receives. A data valuation task using game-theoretic methods
-will typically make a copy of the whole model and dataset to each worker, even
-if the re-training only happens on a subset of the data. This means that you
-should make sure that each worker has enough memory to handle the whole dataset.
-
-#### Ray
-
-Please follow the instructions in Ray's documentation to set up a cluster.
-Once you have a running cluster, you can use it by passing the address
-of the head node to parallel methods via [ParallelConfig][pydvl.parallel.config.ParallelConfig].
-
-For a local ray cluster you would use:
-
-```python
-from pydvl.parallel.config import ParallelConfig
-config = ParallelConfig(backend="ray") 
-```
->>>>>>> 0c1d7fc5
+and use parallelization and caching.